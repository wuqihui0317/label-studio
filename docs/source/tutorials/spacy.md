--- conflicted
+++ resolved
@@ -1,10 +1,6 @@
 ---
 title: spaCy models for NER 
 type: guide
-<<<<<<< HEAD
-hide_menu: true
-=======
->>>>>>> 8090c777
 tier: all
 order: 70
 hide_menu: true
