--- conflicted
+++ resolved
@@ -1,11 +1,6 @@
 ---
 title: Hugging Face NER
 type: guide
-<<<<<<< HEAD
-hide_menu: true
-hide_frontmatter_title: true
-=======
->>>>>>> 8090c777
 tier: all
 order: 25
 hide_menu: true
