--- conflicted
+++ resolved
@@ -3,12 +3,7 @@
 short: Frontend reference
 type: guide
 tier: all
-<<<<<<< HEAD
 order: 142
-=======
-order: 950
-section: "Integration & Development"
->>>>>>> 246a0801
 meta_title: Frontend Library Reference
 meta_description: Reference documentation for implementing the Label Studio Frontend into your own machine learning or data science application workflows.
 section: "Advanced Development"
