--- conflicted
+++ resolved
@@ -6,13 +6,8 @@
 type: guide
 tier: enterprise
 order: 0
-<<<<<<< HEAD
-order_enterprise: 999
-section: "Reference"
-=======
 order_enterprise: 451
 section: "What's New"
->>>>>>> 92d67381
 meta_title: On-premises release notes for Label Studio Enterprise
 meta_description: Review new features, enhancements, and bug fixes for on-premises Label Studio Enterprise installations. 
 ---
@@ -23,234 +18,6 @@
 !!! note 
     Before upgrading, review the steps outlined in [Upgrade Label Studio Enterprise](upgrade_enterprise) and ensure that you complete the recommended tests after each upgrade. 
 
-<<<<<<< HEAD
-
-<a name="290-2md"></a>
-
-## Label Studio Enterprise 2.9.0-2
-
-<div class="onprem-highlight">Bug fix</div>
-
-*Jan 26, 2024*
-
-**[Helm chart](https://github.com/HumanSignal/charts/tree/master/heartex/label-studio) version:** 1.3.3
-
-### Bug fixes
-- Fixed an issue where users were unable to use the **View all annotations** option when the project included images that had an empty URL.
-
-
-
-<a name="290-1md"></a>
-
-## Label Studio Enterprise 2.9.0-1
-
-<div class="onprem-highlight">Bug fix</div>
-
-*Jan 23, 2024*
-
-**[Helm chart](https://github.com/HumanSignal/charts/tree/master/heartex/label-studio) version:** 1.3.3
-
-### Bug fixes
-- Hotfix for displaying non-string values in Text tag
-
-
-
-<a name="290md"></a>
-
-## Label Studio Enterprise 2.9.0
-
-<div class="onprem-highlight">Improved webhook performance and various UI improvements</div>
-
-*Jan 16, 2024*
-
-**[Helm chart](https://github.com/HumanSignal/charts/tree/master/heartex/label-studio) version:** 1.3.3
-
-### Enhancements
-
-- Improved webhook performance by assigning them to their own queue.
-
-- Adjusted spacing in the SCIM and SAML/SSO pages to improve readability.
-
-- When configuring SCIM with Okta, we will respond to their `userName` filter requests with the `email` attribute to ensure unique identifiers while maintaining compatibility.
-
-- When hovering over the **Submitted Annotations** card on the project dashboard, the tooltip will make it clear when the number includes skipped and empty annotations.
-
-
-### Security
-
-- Fixed an issue with HTML sanitization to address a vulnerability identified by CodeQL.
-- Addressed [`CVE-2024-23633`](https://github.com/HumanSignal/label-studio/security/advisories/GHSA-fq23-g58m-799r) by setting a `sandbox` CSP header on the `/data/upload/` endpoint. 
-
-### Bug fixes
-
-- Fixed some usability issues in the project Dashboards page related to the date picker and page refresh.
-
-- Fixed an issue where, when labeling tasks, hiding a region would create a draft and display the **Fix and Accept** action, even if no other changes had been made.
-
-- Fixed an issue where credential validation was failing in the Label Studio interface for cloud storages configured using SDK.
-
-
-
-<a name="280md"></a>
-
-## Label Studio Enterprise 2.8.0
-
-<div class="onprem-highlight">Improved member list filtering from the Organization page, collapsible Ranker items, various UI improvements</div>
-
-*Dec 19, 2023*
-
-**[Helm chart](https://github.com/HumanSignal/charts/tree/master/heartex/label-studio) version:** 1.3.2
-
-### Enhancements
-
-- The members list on the Organization page now allows you to filter by one or more roles. By default, Deactivated and Not Activated users are hidden. This makes it easier to locate users within the member list.
-
-    ![Screenshot of org list filter](/images/releases/2-8-0-org-list.png)
-
-- You can now expand and collapse Ranker items for easier management and rearrangement.
-
-    ![Animated gif of Ranker in action](/images/releases/2-8-0-ranker2.gif)
-
-- Added a new `disable_reviewer_annotator_tokens`setting for organization licenses. When set to `true`, token authorization is disabled for users in the Reviewer and Annotator role. This will help maintain organization security by preventing users from accessing Label Studio via the API.
-
-- Updated the font and spacing for the **Submit and Exit** button to match Label Studio UI styling guidelines.
-
-- Updated text on the SAML and SCIM settings pages to match Label Studio UI styling guidelines.
-
-- Improved error message clarity when configuring SCIM.
-
-- Added the ability to reinstate deleted users by re-inviting them to the organization.
-
-- Improved usability of the Label Interface Settings options, so that clicking anywhere within the description toggles the setting.
-
-### Security
-
-- Upgraded urllib3 to 1.26.18 to address [CVE-2023-45803](https://github.com/advisories/GHSA-g4mx-q9vg-27p4), and Django to 3.2.23 to address [CVE-2023-46695](https://github.com/advisories/GHSA-qmf9-6jqf-j8fq).
-
-- Patched an ORM leak vulnerability. 
-
-- Due to an XSS vulnerability, we previously added a requirement that users must log in to view the Label Studio API doc reference and Swagger. You can now view the [API docs](https://app.heartex.com/docs/api/) without logging in. However, the Swagger version is still only available to logged in users. 
-
-
-### Bug fixes
-
-- Fixed an issue where reviewers could not see annotation ID column.
-
-- Fixed an issue where role selections were not persisting after reloading the Organization page.
-
-- Fixed an issue where deleted users were appearing in the members list on the Organization page.
-
-- Fixed an issue where the Labeling Interface was not saving user changed.
-
-- Fixed an issue where activity logs contained sensitive information when using SCIM.
-
-- Fixed an issue where users were unable to edit polygon points.
-
-- Fixed a sync error when importing large amounts of tasks from Azure storage.
-
-- Fixed an issue where the crosshair parameter was not working.
-
-- Fixed an issue where the **Draft saved successfully** message was appearing when it wasn’t needed.
-
-- Fixed some usability issues in the project Dashboards page related to the date picker and page refresh.
-
-- Fixed an issue with wrong position of brushstroke highlighted on hover.
-
-- Fixed an issue with relation positions in multi-image segmentation.
-
-- Fixed an issue where the **Auto accept annotation suggestions** toggle was not working as expected in some situations.
-
-
-
-<a name="270-1md"></a>
-
-## Label Studio Enterprise 2.7.0-1
-
-<div class="onprem-highlight">Bug fix</div>
-
-*Dec 06, 2023*
-
-### Bug fixes
-- Fix UWSGI config to support IPv4 only host networks.
-
-
-<a name="270md"></a>
-
-## Label Studio Enterprise 2.7.0
-
-<div class="onprem-highlight">External taxonomy, group visibility in label distribution charts, soft delete users</div>
-
-*Nov 21, 2023*
-
-**[Helm chart](https://github.com/HumanSignal/charts/tree/master/heartex/label-studio) version:** 1.2.9
-
-### New Features
-
-#### External taxonomy
-
-This release introduces the ability to load an external taxonomy into your labeling configuration. The mechanism for this is a new `apiUrl` parameter on the Taxonomy tag, which allows you to load your taxonomy from an external JSON-formatted file. Previously, you had to use `Choice` tags to manually define your taxonomy within the labeling configuration. 
-
-This feature provides multiple benefits, including:
-
-- **Performance** - Significant performance improvements for large taxonomies.
-- **Usability and standardization** - With JSON formatting and the ability to manage taxonomies in your editor of choice, external taxonomies are easier to organize and update.
-- **Security** - You can now securely store taxonomies outside of Label Studio.
-
-Fore more information, see [Quickly Load and Manage Large-Scale Taxonomies From External Sources](https://humansignal.com/blog/new-quickly-load-and-manage-large-scale-taxonomies-from-external-sources/), the [Taxonomy template](https://docs.humansignal.com/templates/taxonomy), and [Taxonomy tag](https://docs.humansignal.com/tags/taxonomy). 
-
-![Animated gif showing taxonomy in action](/images/releases/2-7-0-taxonomy.gif)
-
-#### Group visibility in label distribution charts and drag-and-drop reordering
-
-When a labeling configuration includes multiple label groups, you can now use the project dashboard to gain insight into label group performance.   
-
-A new **Summary** view displays a donut chart showing label group distribution. This allows for more visibility into your labeling progress, and will help you identify areas within a project that might need additional task data.  
-
-![Screenshot of label group distribution chart](/images/releases/2-7-0-label-groups.png)
-
-You will also now be able to drag-and-drop the KPIs and charts to reorder them to your preference. 
-
-For more information, see [Introducing Label Distribution Charts for Label Groups and User Soft Delete](https://humansignal.com/blog/introducing-label-distribution-charts-for-label-groups-and-user-soft-delete/). 
-
-![Animated gif showing dashboard reordering](/images/releases/2-7-0-reorder.gif)
-
-#### Soft delete users
-
-Administrators can now delete users through the app or the API. This feature is intended to provide enhanced user management for administrators while minimizing potential security risks. 
-
-Previously, administrators could only remove users by deactivating their account. However, this made it difficult to differentiate between users who are unlikely to return (such as a former employee) and users who might be temporarily inactive (such as freelance annotators). Now you can choose to either deactivate or delete a user. 
-
-For more information, see [Introducing Label Distribution Charts for Label Groups and User Soft Delete](https://humansignal.com/blog/introducing-label-distribution-charts-for-label-groups-and-user-soft-delete/). 
-
-![Screenshot of user delete action](/images/releases/2-7-0-user-delete.png)
-
-### Enhancements
-
-- Added support for AWS Signature Version 4 query parameters.
-- The **Submitted Annotations** metric on project dashboards now includes a tooltip with additional information about skipped and empty annotations.
-
-    ![Screenshot of tooltip on dashboard](/images/releases/2-7-0-tooltip.png)
-
-### Security
-
-- Fixed an SSRF DNS rebinding issue.
-- Fixed an XSS vulnerability on certain error pages.
-- Fixed an XSS vulnerability related to file extensions for avatars. This change addresses [`CVE-2023-47115`](https://github.com/HumanSignal/label-studio/security/advisories/GHSA-q68h-xwq5-mm7x).
-
-### Bug fixes
-
-- Fixed an issue where a validation error was improperly displayed when setting the labeling configuration for a project.
-- Fixed an issue with zoom performance in Image Segmentation cases.
-- Fixed an issue where annotator performance dashboard agreements were incorrect.
-- Fixed a run time error seen when syncing with Azure blob storage.
-- Fixed an issue where tasks created through source storage were not triggering webhooks.
-- Fixed an issue where code was unnecessarily executing when contextual scrolling was disabled.
-- Fixed an issue where draft annotations were not being saved before navigating away.
-- Fixed an issue where `PATCH api/tasks/<id>` was returning an error.
-- Fixed an issue where a duplicate project would incorrectly contain an annotation count with no annotations copied.
-- Fixed an issue where agreement groundtruth API calls were using excess resources.
-
-=======
 <div class="large-changelog-item">
 
 <a name="2101post1md"></a>
@@ -646,12 +413,10 @@
 - Fixed an issue where a duplicate project would incorrectly contain an annotation count with no annotations copied.
 - Fixed an issue where agreement groundtruth API calls were using excess resources.
 
->>>>>>> 92d67381
 
 
 <a name="260-2md"></a>
 
-<<<<<<< HEAD
 ## Label Studio Enterprise 2.6.0-2
 
 <div class="onprem-highlight">Improved label and review stream counter</div>
@@ -661,22 +426,10 @@
 ### Enhancements
 - Improved label and review stream task counter to reflect the total available tasks for the user. 
 
-=======
-## Label Studio Enterprise 2.6.0-2
-
-<div class="onprem-highlight">Improved label and review stream counter</div>
-
-*Oct 27, 2023*
-
-### Enhancements
-- Improved label and review stream task counter to reflect the total available tasks for the user. 
-
->>>>>>> 92d67381
 
 
 <a name="260-1md"></a>
 
-<<<<<<< HEAD
 ## Label Studio Enterprise 2.6.0-1
 
 <div class="onprem-highlight">Bug fix</div>
@@ -686,22 +439,10 @@
 ### Bug fixes
 
 - Fixed an issue where `PATCH api/tasks/<id>` was returning errors. 
-=======
-## Label Studio Enterprise 2.6.0-1
-
-<div class="onprem-highlight">Bug fix</div>
-
-*Oct 26, 2023*
-
-### Bug fixes
-
-- Fixed an issue where `PATCH api/tasks/<id>` was returning errors. 
->>>>>>> 92d67381
 
 
 <a name="260md"></a>
 
-<<<<<<< HEAD
 ## Label Studio Enterprise 2.6.0
 
 <div class="onprem-highlight">New <code>snap</code> parameter for KeyPoint, KeyPointLabels, Polygon, and PolygonLabels tags, improved usability when reviewing video in Outliner </div>
@@ -735,41 +476,6 @@
 - Fixed an issue where `<Choice selected="true">` was not working within the `Taxonomy` tag.
 - Fixed an issue that would cause a blank draft to be created when using hot-keyed annotation submit.
 
-=======
-## Label Studio Enterprise 2.6.0
-
-<div class="onprem-highlight">New <code>snap</code> parameter for KeyPoint, KeyPointLabels, Polygon, and PolygonLabels tags, improved usability when reviewing video in Outliner </div>
-
-*Oct 24, 2023*
-
-### Enhancements
-
-- The [Keypoint](https://labelstud.io/tags/keypoint), [KeyPointLabels](https://docs.humansignal.com/tags/keypointlabels), [Polygon](https://docs.humansignal.com/tags/polygon), and [PolygonLabels](https://docs.humansignal.com/tags/polygonlabels) tags all support a new `snap` parameter for use in Image Segmentation labeling. When `snap="pixel"` is enabled, the (x, y) coordinates of each point are rounded to the pixel size. This enhancement will help ensure precise and uniform coordinates within images. For polygons, points are snapped to the pixel edge. For example, given a polygon point with the coordinates (0.25, 0.25), your resultant coordinates would snap to the edge of the pixel at (0,0). For keypoints, points are snapped to the pixel center.  For example, given a keypoint with the coordinates (0.25, 0.25), your resultant coordinates would snap to the center of the pixel at (0.5,0.5).
-- When reviewing video in Outliner, if you click on a marked region, the video playback will automatically jump to the selected region. Previously, users had to manually scroll to the starting point. This change will make it easier to quickly view and edit video segments.
-
-### Breaking changes
-
-- This release adds a deployment-wide `VERIFY_SSL_CERTS` setting that defaults to `true`. Customers who are loading data (e.g. uploading tasks) from https URLs without verifiable SSL certificates must set `VERIFY_SSL_CERTS` to `false` in their environment variables before deploying Label Studio 2.6.0+.
-- Add `WINDOWS_SQLITE_BINARY_HOST_PREFIX` environment variable to support hosting SQLite binaries on a server other than [sqlite.org](http://sqlite.org/), for Windows deployments running Python 3.8 only.
-
-### Bug fixes
-
-- Fixed an issue where pressing `Ctrl +` or `Ctrl -` (Windows) or `Cmd +` or `Cmd -` (Mac) was not zooming in/out on images as expected.
-- Fixed an issue where the number of drafts displayed in the project summary was not updated when drafts were submitted as annotations.
-- Fixed an issue where, in certain contexts, labeling instructions were displayed in raw HTML.
-- Fixed an issue that occurred after project creation in which users were prevented from moving forward if changes were made in the template preview.
-- Fixed an issue where AWS Lambdas custom agreement functions only worked for `Choice` tags.
-- Fixed an issue where custom metrics for agreements weren’t working for annotations that had drafts.
-- Fixed an issue where users were unable to navigate through their task list after saving a draft.
-- Fixed an issue where, when viewing the Projects page, reviewers and managers were not seeing the total number of annotations in a project.
-- Fixed an issue where blank drafts were being created when annotations were submitted.
-- Fixed several issues with how annotation drafts were handled. Users will now see a more descriptive error message when trying to update a labeling configuration that is still being used in annotations or in drafts. Also, when using the Data Manager to delete all annotations, this will also delete all task drafts and annotation drafts.
-- Fixed an issue where when duplicating a project that had cloud storage, the storage sync status and number of synced items was also copied when they should be reset.
-- Fixed an issue of missing annotators from members dashboard when a performance optimization is enabled.
-- Fixed an issue where `<Choice selected="true">` was not working within the `Taxonomy` tag.
-- Fixed an issue that would cause a blank draft to be created when using hot-keyed annotation submit.
-
->>>>>>> 92d67381
 
 
 <a name="250-1md"></a>
@@ -786,7 +492,6 @@
 
 <a name="250md"></a>
 
-<<<<<<< HEAD
 ## Label Studio Enterprise 2.5.0
 
 <div class="onprem-highlight">Project-level roles for SAML/SCIM, ability to pause annotation sessions</div>
@@ -818,44 +523,10 @@
 - Fixed an issue where organization-level roles rather than project-level roles were being reflected in project cards. 
 - Fixed an issue to ensure that project-level role mapping is removed when the associated SCIM and SAML mappings are removed. 
 - Fixed an issue with login page indexing that was preventing users from being added to projects. 
-=======
-## Label Studio Enterprise 2.5.0
-
-<div class="onprem-highlight">Project-level roles for SAML/SCIM, ability to pause annotation sessions</div>
-
-*Sep 28, 2023*
-
-### New features
-
-- Project-level roles are now available and configurable through SAML or SCIM.  By mapping user groups to project roles, you'll have more granular access controls for your data and you can simplify permissions management for internal teams and annotators. For more information, see [the HumanSignal blog](https://humansignal.com/blog/manage-and-restrict-access-to-your-data-at-a-more-granular-level-with-project-based-roles/) and [the related documentation](https://docs.humansignal.com/guide/scim_setup#Set-up-group-mapping). 
-
-    ![Screenshot of SCIM mapping for project roles](/images/releases/2-5-0-project-roles.png)
-
-- Users can now pause their annotation session so that they can take a break from annotating without it affecting their lead time scores. They can do this by selecting **Submit and Exit** or **Update and Exit**. Their work is automatically saved as a draft. For more information, see [Exit a labeling flow](https://docs.humansignal.com/guide/labeling#Exiting-a-labeling-flow). 
-
-    ![Screenshot of the Save and Exit option when labeling](/images/releases/2-5-0-submit-and-exit.png)
-
-### Enhancements
-
-- Improved performance of prediction counter calculations, leading to faster response times for project pages and stats calculations. 
-- Improved dashboard load times, correcting an issue that caused projects with numerous different labels to timeout. 
-
-### Bug fixes
-
-- Fixed an issue where attempting to access AWS target storage resulted in a 403 error. This was fixed by allowing prefix-level bucket access. 
-- Fixed an issue where an XSS vulnerability meant that a user’s cookies could be exposed when viewing our API documentation. As a result, users must now be logged in when visiting the Label Studio Enterprise [API docs page](https://app.heartex.com/docs/api/) or the [Swagger page](https://app.heartex.com/swagger). 
-- Fixed an issue where users’ changes to the Labeling Interface Settings were not being saved. 
-- Fixed a performance issue when using mouse clicks to interact with OCR regions that have large numbers (>50) of bounding boxes. 
-- Fixed an issue where Admin users who were assigned the Reviewer role in a project (using the SCIM project-role mapping) were seeing their own annotations in the review stream for the project. 
-- Fixed an issue where organization-level roles rather than project-level roles were being reflected in project cards. 
-- Fixed an issue to ensure that project-level role mapping is removed when the associated SCIM and SAML mappings are removed. 
-- Fixed an issue with login page indexing that was preventing users from being added to projects. 
->>>>>>> 92d67381
 - Fixed an issue where the predictions counter was not correct when using project-level role mapping. 
 
 <a name="2410md"></a>
 
-<<<<<<< HEAD
 ## Label Studio Enterprise 2.4.10
 
 <div class="onprem-highlight">Contextual scrolling for audio and video, search field on the Projects page, autocomplete prompt when editing the labeling configuration</div>
@@ -944,96 +615,6 @@
 - Fixed an issue where roles were not being checked for task assignments. 
 - Fixed an issue where annotators were able to access tasks to which they were not assigned. 
 - Fixed an issue causing deadlocks on task import when running parallel jobs. 
-=======
-## Label Studio Enterprise 2.4.10
-
-<div class="onprem-highlight">Contextual scrolling for audio and video, search field on the Projects page, autocomplete prompt when editing the labeling configuration</div>
-
-*Sep 13, 2023*
-
-
-### New features
-
-- Contextual scrolling allows you to sync your text transcripts with their corresponding audio or video. When enabled, the text transcript automatically scrolls to the new listening point as the media plays. This is now the default mode for the Conversation Analysis template.
-    
-    For more information, see the [Contextual Scrolling template documentation](https://docs.humansignal.com/templates/contextual_scrolling).
-
-    ![Screenshot of an audio file with contextual scrolling](/images/releases/2-4-10-scrolling.png)
-    
-- There is a new search field on the Projects page. You can use this field to search project titles. It can also be used with the project filters. For more information, see [Search projects](https://docs.humansignal.com/guide/manage_projects#Search-projects). 
-
-    ![Screenshot of the search field on the Projects page](/images/releases/2-4-10-search.png)
-
-- When working with the labeling configuration code editor, you will now see an autocomplete prompt that lists and defines possible tags and parameters. 
-
-    ![Screenshot of the autocomplete feature in action](/images/releases/2-4-10-autocomplete.png)
-    
-- You can now use the API to filter [projects by title](https://app.heartex.com/docs/api/#tag/Projects/operation/api_projects_list). 
-- There is a new **Drafts** column available in the Data Manager. You can also filter and sort by this column.
-    
-    ![Screenshot of the Drafts column in the Data Manager](/images/releases/2-4-10-drafts.png)
-
-### Enhancements
-
-- When using an LLM-based ML backend, the `<TextArea>` tag now supports chat mode. You can send a prompt and receive a response to populate your TextArea inputs. 
-- New tooltips throughout the UI provide guidance on advanced features and configurations to improve labeling efficiency and quality. 
-- Label distribution now shows the number of labels instead of the percentage. 
-- Deactivated user pages now include contact information. 
-- For organizations using SSO, you can now disable regular logins for your users. 
-- The project migration script has been improved to ensure that annotation history, annotation reviews, and drafts are migrated appropriately. 
-- You should see improved performance in multiple API calls due to optimization work related to data handling and loading.  
-- Improved exact frames matching, including adjusting BBox impact weight and improved basic matching for more accurate consensus scores. 
-- Several design improvements to project dashboards:
-    - Progress bars are now clearer. 
-    - Task Pending Review and Annotated Tasks indicators now have labels for better clarity. 
-
-### Security
-
-This release addresses a vulnerability regarding how SECRET_KEY is set.
-
-- The SECRET_KEY is now configurable through an environment variable. **Users are strongly encouraged to set SECRET_KEY to a random secret of their choosing.** A fallback SECRET_KEY is specified by default, but will be removed in a future version.
-- Older versions also included a vulnerability in which the secret key could be leaked via identity provider callbacks. This release patches that vulnerability.
-- **Helm Chart update**: Version 1.2.0 is now available. This version includes automatic generation of a random SECRET_KEY, which also populates a Kubernetes secret. No manual setting required. [See the full changelog here](https://github.com/HumanSignal/charts/blob/master/heartex/label-studio/CHANGELOG.md). 
-
-### Bug fixes
-
-- Fixed an issue where all users in an organization were listed in the drop-down filter for annotators, rather than just users within that project. 
-- Fixed an issue where when saving a labeling configuration, users were redirected to the Data Manager. 
-- Fixed an issue where some users were unable to log in via LDAP due to TLS cypher settings. 
-- Fixed an issue where FileProxy was blocking local IPs. 
-- Fixed an issue where labels were missing from the Outliner UI when labels from different tags were applied to the same text span.
-- Fixed an issue that was preventing users from changing labels. 
-- Fixed an issue affecting split channel audio. 
-- Fixed an issue where the show/hide icon was not appearing when working in regions that were grouped by tools. 
-- Fixed an issue where the number of completed tasks listed on the All Projects page displayed an incorrect value in situations where the project is duplicated. 
-- Fixed an issue where the Project page was making unnecessary API calls. 
-- Fixed an issue where `is_labeled` was being miscalculated. 
-- Fixed an issue where filtering by annotation results in the Data Manager was causing errors. 
-- Fixed an issue with RichText tags when using non-Chromium browsers. 
-- Fixed an issue that occurred when users selected keypoints and polygons within the same annotation. 
-- Fixed an issue where users were able to import unsupported file types.
-- Fixed an issue where there wasn’t sufficient spacing between the Author filter and the first paragraph. 
-- Fixed a double encoding issue with file-proxy URLs. 
-- Fixed an issue where the Move and Pan icons were missing in the Create Project preview. 
-- Fixed an issue where the workspace overflow menus were visible even when the user was not hovering over the workspace name. 
-- Fixed an issue where DB deadlocks were occurring due to lengthy transactions. 
-- Fixed an issue where pushing a SCIM group would automatically create a workspace named after that group, which should not happen in cases where a role to group mapping already exists. 
-- Fixed an issue where the date picker on project dashboards was being incorrectly calculated. 
-- Fixed an issue where a large empty space was appearing at the bottom of the Workspaces page. 
-- Fixed an issue where users were unable to edit label configurations for Natural Language Processing groups. 
-- Fixed an issue with column naming collisions in certain API responses. 
-- Fixed an issue where, when using an ML backend, the model version was not displaying in the Data Manager despite being explicitly set. 
-- Fixed an issue where pressing Escape would not close the Create Project modal. 
-- Fixed an issue where annotators were able to archive workspaces. This should be restricted to owners, managers, and admins. 
-- Fixed issues to ensure more robust and uniform SSRF defenses.
-- Fixed an issue where organization names were improperly appearing in error logs. 
-- Fixed numerous issues related to Text and HyperText that affected performance and usability. 
-- Fixed several issues to improve region tree responsiveness. 
-- Fixed an issue where clicking an annotator’s profile picture would throw an error due to `displayName` being undefined or when user references were stale. 
-- Fixed an issue where roles were not being checked for task assignments. 
-- Fixed an issue where annotators were able to access tasks to which they were not assigned. 
-- Fixed an issue causing deadlocks on task import when running parallel jobs. 
->>>>>>> 92d67381
 
 
 <a name="249-7md"></a>
@@ -1101,7 +682,6 @@
 
 <a name="249-2md"></a>
 
-<<<<<<< HEAD
 ## Label Studio Enterprise 2.4.9-2
 
 <div class="onprem-highlight">New workspace actions, per-image classifications</div>
@@ -1137,43 +717,6 @@
 - Fixed data import with SDK and async import
 - Inconsistent behavior when adding New project to the archived workspace
 - Tooltip is missing when expanding / collapsing "Archived Workspaces" section
-=======
-## Label Studio Enterprise 2.4.9-2
-
-<div class="onprem-highlight">New workspace actions, per-image classifications</div>
-
-*July 26, 2023*
-
-### New features
-- Workspaces now have a drop down option to allow you to edit, delete, and archive them. This enables you to hide workspaces from view while still allowing access to those workspaces as-needed
-- Per-image classifications are now available. You can use the perItem parameter of classification control tags in Multi-Image Segmentation cases to attach classification to separate images in the set. For now it is supported by `DateTime`, `Number`, `Choices`, `Taxonomy`, `Rating` and `Textarea`
-
-### Enhancements
-- Fixed medium vulnerabilities for Vanta
-- Print more descriptive debug messages for SAML configuration errors on an error page
-- Consistent feature flags for all products
-- New disabled state on date picker buttons
-
-### Bug fixes
-- Fixed issue with 3-point rectangle too that it didn't work with relative coords
-- After selecting several tasks in data manager, reviewers get "URL too long" error
-- Persist collapse state of side panels
-- Evalme in rqworkers uses error level for logging always
-- Fixed issue where the user is able to move a region even when it's locked
-- When "Must leave a comment" is selected, the comments tab will come to focus
-- Fixed relation hotkeys so that they work with and without relation action buttons
-- Fixed the inability to modify regions which were initially beneath another
-- Fixed sorting by signed numeric values
-- Current draft version is NOT always saved after clicking the 'Postpone' button
-- Fixed issue with selecting hidden regions by selection tool
-- Fixed issue with unavailable regions inside selection area
-- Load Predictions + Dynamic Labels properly, unknown labels are not removed from results now
-- Disallow users from adding users from other organizations to their project
-- Fixes issue where ReviewStream task navigation buttons were missing
-- Fixed data import with SDK and async import
-- Inconsistent behavior when adding New project to the archived workspace
-- Tooltip is missing when expanding / collapsing "Archived Workspaces" section
->>>>>>> 92d67381
 
 
 <a name="248-1md"></a>
@@ -1191,7 +734,6 @@
 
 <a name="248md"></a>
 
-<<<<<<< HEAD
 ## Label Studio Enterprise 2.4.8
 
 <div class="onprem-highlight">Enhanced UI for panels and tabs, new Ranker tag, new Outliner filter, async imports</div>
@@ -1295,116 +837,10 @@
 - Insufficient Protection Against Malicious Software
 - Fix XSS in wrong task data
 - Shorten ordered by title in outliner to allow for filters
-=======
-## Label Studio Enterprise 2.4.8
-
-<div class="onprem-highlight">Enhanced UI for panels and tabs, new Ranker tag, new Outliner filter, async imports</div>
-
-*Jun 16, 2023*
-
-### New features
-- Panels now have tabs that can be moved between panels by dragging or can become panels themselves. Panels can also now be stacked, resized, collapsed, and reordered
-- Support for Ranker tag validation and sample data from the API
-- New outliner filter for improved efficiency and navigation
-- Annotation tabs to better split out and manage tasks
-- Target storage successfully validates unexisting buckets
-- Make imports asynchronously to ensure stability on the server requests
-
-### Enhancements
-- Add Generative AI templates to Label Studio
-- Remove export and conversion files from storage when related export snapshot is deleted
-- Optimize requests made for pre-signing cloud storage urls
-- Add labeling config templates for Ranker tag
-- Annotation selection is now handled using a carousel instead of a dropdown
-- Enhance cloud storages with progress tracking and status information for improved monitoring and debugging
-- Add Backend API for Label Distribution chart
-- Confidence score to be displayed all the time on regions
-- Forward and back buttons on all views, different roles have different interface buttons available
-- New defaults for panels and tabs
-- New List+Ranker tags that work in tandem to display and rearrange list of items
-- Show agreement column to reviewers in DM
-- DataManager default width should be equal to the main menu width in Quick View
-- Upgrade to NodeJS LTS
--  parameter for . You can now use  parameter for  tag.  It allows the display of additional information for the each item when you hover over it. This works for both '<Choices/>' and '<Taxonomy/>' tags as a containers
-- Change the quick view column button
-- Improvement to the user general settings modal to align with the new labelling UI changes
-- Annotation Tab Button
-- Conditional annotation with visibleWhen choice-selected works with Taxonomy
-- Annotation instructions are a modal instead of a top bar
-- Change LSF linter to target changed files only
-
-### Bug fixes
-- Fix CORS errors when accessing previously valid urls
-- Fix issue with missed Hide all regions button
-- Check Connection for Azure storage doesn't actually check connection
-- Add validation for min/max params in DateTime
-- Project duplication saves updated description
-- Fix duplicated workspaces when SAML workspace mapping is used
-- Fix issue with possibility of missing dynamic children of Taxonomy
-- Update wheel, django and sub-dependencies to address security vulnerabilities
-- Labels in drafts now also using for config validation
-- Duplication of tasks at first sync
-- Fix OOM during target storage export
-- Error from_name in draft saving
-- Fix statistics calculation for paragraph labels with  spans
-- Fix an issue with missed timestamps while zooming Time Series with huge data
-- Fix empty stream with show_overlap_first enabled
-- Improve project list performance by requesting less data in all requests
-- Fix an issue when Brush tool completely crashes UI if it's defined before the image it's attached to
-- Fix expanding/ collapsing Quick View side-panel to prevent reversion of annotations to the top of the undo stack
-- Reset button now successfully resets the time field
-- Fix side-panel spacing in view all mode
-- Remove bottom bar in view all
-- Copy formatting respected in initial instructions modal
-- Time is now consistent between date time sessions
-- Outliner manual group sort order arrow
-- Project duplication correctly copies over the annotation setting to require leaving a comment on skip
-- Fix an issue with using local file upload with cloud storage urls causing errors
-- Project duplication correctly copies over the quality setting for annotation agreement metric name
-- Activities of a Member is being Tracked across multiple LSE Organization
-- Dashboard start and end have time by default
-- Sort annotations by creation time
-- New regions are handled in the filters
-- Tooltip is missing when hovering over Confidence score value
-- Fixed an issue with interpolating a video region rotation prop
-- Center justify text on last step of sign up
-- PreNotification is_processed_for_* index
-- Fix audio and video sync issues with alternative audio player webaudio
-- Fixed tab switch on breakpoints, prevent dragging to collapsed groups, allow line breaks in info modal, prevent panel revert on screen size change
-- Fix documentation for Ranker
-- Navigate between tabs in the side panels doesn't reset the postpone button state
-- Prediction results cannot be displayed immediately
-- Update the MIG feature flag to match the naming convention
-- Improve interactions and feedback on date and time fields of the date time picker
-- Fix a script incompatibility causing API docs to not load
-- Fix any unhandled errors with pre-signed proxy urls
-- Fix image vulnerability: CVE-2023-31047
-- New feature of the parameter skipDuplicates of TextArea allows to keep submissions unique while editing existing results
-- Fix runtime error whenever a user deletes a source annotation and proceeds to submit/update the duplicate
-- Validate doesn't work for export storage
-- Add hover state to panel header, improved buttons for collapse and expand
-- Always display correct author of draft when user check others' comments
-- Annotation tab annotator name line height not per specs
-- Fix inconsistency in the display of the region item lock and hide controls
-- Keep the created at timestamp of an associated annotation to its saved draft
-- Fix toggle selected region visibility using hotkey (Alt + H)
-- Fix icons in TopBar
-- Always use time even if not provided on kpi api calls
--  removes the ability for patch requests to update user email
-- 'PDF Classification' classification template is displayed twice
-- A fix for the date-time picker calendar to prevent the selection of all available dates when the user clicks and drags
-- Handle AWS CORS implementation edge cases for images
-- Support predictions for Ranker
-- Migrate the rest of the system to Yarn
-- Insufficient Protection Against Malicious Software
-- Fix XSS in wrong task data
-- Shorten ordered by title in outliner to allow for filters
->>>>>>> 92d67381
 
 
 <a name="247md"></a>
 
-<<<<<<< HEAD
 ## Label Studio Enterprise 2.4.7
 
 <div class="onprem-highlight">Updated content for empty project pages, UI changes for async export conversion</div>
@@ -1424,27 +860,6 @@
 - Fixed an issue with null appearing while using video config
 - Conversion of project exports are now async
 
-=======
-## Label Studio Enterprise 2.4.7
-
-<div class="onprem-highlight">Updated content for empty project pages, UI changes for async export conversion</div>
-
-*May 18, 2023*
-
-### New features
-- Update content when users don't have any projects created yet
-
-### Enhancements
-- UI changes to support async export conversion.
-
-### Bug fixes
-- Validate email domains for trial signups only
-- Limit export number for api/project/id/exports for better performance
-- CSV and TSV exports work incorrectly with JSONs and tab/commas/others symbols in labeling
-- Fixed an issue with null appearing while using video config
-- Conversion of project exports are now async
-
->>>>>>> 92d67381
 
 
 <a name="246-1md"></a>
@@ -1484,7 +899,6 @@
 
 <a name="245md"></a>
 
-<<<<<<< HEAD
 ## Label Studio Enterprise 2.4.5
 
 <div class="onprem-highlight">Performance optimization for projects API, storage link resolver for nested task data fields</div>
@@ -1508,36 +922,10 @@
 - Fix Video Rectangles to display while drawing
 - Fixed import several tasks from one csv file
 
-=======
-## Label Studio Enterprise 2.4.5
-
-<div class="onprem-highlight">Performance optimization for projects API, storage link resolver for nested task data fields</div>
-
-*Apr 10, 2023*
-
-### Enhancements
-- Performance optimization for api/projects with task number
-- Storage link resolver in nested task data fields
-
-### Bug fixes
-- Fixed a problem where filtering by empty or not empty in annotation results and prediction results would not work
-- Start, end and offset of paragraph selection should not include empty or newline 
-- Fixed an issue with regrouping regions after annotations switching
-- Opening video in tasks should not trigger a CORS issue in HEAD response
-- Can't patch tasks when task data has a taxonomy null-values
-- Fix error on duplicating Project with external storage when it wasn't synced
-- Improved filetype playable detection for video sources 
-- Proper unhandled exceptions processing in *_from_request functions. Activity log middleware fix for project id. Warning: Some of 500 errors about validation are 400 errors now.
-- CORS errors on valid audio files occur sometimes when accessed in succession
-- Fix Video Rectangles to display while drawing
-- Fixed import several tasks from one csv file
-
->>>>>>> 92d67381
 
 
 <a name="244md"></a>
 
-<<<<<<< HEAD
 ## Label Studio Enterprise 2.4.4
 <div class="onprem-highlight"><code>skipDuplicates</code> parameter for TextArea, audio v3 Web Audio alternative decoder option, S3 custom endpoint for persistent storage </div>
 
@@ -1561,31 +949,6 @@
 - AttributeError: 'GCSExportStorage' object has no attribute 'links_count'
 - Disable file proxy for cloud using FILE_PROXY_ENABLED environment variable
 - Audio playback and playhead remain in sync.
-=======
-## Label Studio Enterprise 2.4.4
-<div class="onprem-highlight"><code>skipDuplicates</code> parameter for TextArea, audio v3 Web Audio alternative decoder option, S3 custom endpoint for persistent storage </div>
-
-### New features
-- New parameter skipDuplicates of TextArea allows to keep submissions unique.
-
-### Enhancements
-- Audio v3 webaudio alternative decoder option
-- S3 custom endpoint support for persistent storage
-- Table tag ordering items alphabetically
-
-### Bug fixes
-- Fix DM columns visual problems
-- Fix column sizes on datamanager
-- Hiding an audio region allows selection of regions below.
-- Fix Intersection over 1d timeseries spans agreement calculation for Time series
-
-- Fixes playback micro-stutters for Video Timeline Segmentation.
-- Add error handlers like it is for AudioV1
-- Don't let ghost regions be created
-- AttributeError: 'GCSExportStorage' object has no attribute 'links_count'
-- Disable file proxy for cloud using FILE_PROXY_ENABLED environment variable
-- Audio playback and playhead remain in sync.
->>>>>>> 92d67381
 
 
 <a name="243md"></a>
