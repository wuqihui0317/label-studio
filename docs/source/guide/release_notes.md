---
title: Release notes for Label Studio Enterprise
short: Release notes
type: guide
tier: enterprise
order: 999
section: "Reference"
meta_title: Release notes for Label Studio Enterprise
meta_description: Discover what's new and improved, and review bug fixes, in the release notes and changelog for Label Studio Enterprise.g
---

!!! info 
    The release notes for Label Studio Community Edition is available on the <a href="https://github.com/heartexlabs/label-studio/releases"> Label Studio GitHub repository</a>.

<<<<<<< HEAD
=======
## Label Studio Enterprise 2.3.1
This section highlights the breaking changes, new features and enhancements, and bug fixes in Label Studio Enterprise 2.3.1.

### Breaking changes
Label Studio Enterprise 2.3.1 includes the following breaking change:

-  This release moves Nginx to a sidecar container [DEV-3318].
-  After the announcement in LSE 2.2.9, Minio was still supported. Now, this release finally decommissions MinIO as a service [DEV-3702].

### New features and enhancements 
Label Studio Enterprise 2.3.1 introduces the following new features and enhancements.

- Allows annotators and reviewers to filter the view of transcriptions by author name [DEV-2669].
- Improve project list performance by hydrating counters in a second request [DEV-2575].
- Project duplication interface that allows users to copy projects with settings, tasks, and annotations [DEV-2702].
- Introduce the project pinning interface that allows users to pin projects for better visibility of commonly referenced projects [DEV-2629].
- Duplication of tasks and annotations in project duplication API [DEV-2539].
- Navigate taxonomy with arrow keys, Up/Down to navigate, Right to open subtree, Space to select item; also important fixes for multi-lines and interactions [DEV-2424].
- Add user notification about Storage Persistence availability [DEV-1232].
- Implement new columns for the commentary system: **comment count**, **unresolved comment count**, **comment authors**, **last comment date** [DEV-2885].
- Introduce size presets to zoom an image to fit within the viewport or to have it at its natural size (up to available space in viewport). With this release, you can now set the image to be positioned vertically (top, center, bottom) and horizontally (left, center, right) [DEV-2504].
- Introduce comments system for communication between Annotators and Reviewers. Allows a Reviewer to mark comments as resolved. Comments feature also introduces new columns in the Data Manager to be able to filter tasks by comments inside [DEV-2894].
- Add workspace grouping for Annotators, displaying the Workspaces where they are the members [DEV-1278].
- Display drop-down with model versions for each machine learning backend [DEV-1646].
- Change in rotate anchor that is no longer out of the Bbox and now are close to all resize anchors [DEV-2671].
- Add Label weights settings section in **Settings** >> **Quality** [DEV-2982].
- Add date and action filters for dashboard data [DEV-423].
- Support `PosixGroupType` for LDAP [DEV-3053].
- Add Paragraphs to substring_matching example [DEV-2362].
- Update the invite people modal to include invite by email [DEV-3065].
- Add **Resend** and **Revoke** invitation buttons to **Organization** page when a user is selected [DEV-3066].
- Update the organization role drop-down visual to show an indicator for inactive users [DEV-3091].
- Update welcome emails on signup verification and invites [DEV-3219].
- Add the ability to sustain the collapse state of the label across tasks and maintain consistency in the order of the label groups [DEV-2755].
- Cleanup lambda custom-metrics if it's not required [DEV-851].
- Add cron jobs to verify trial expiration [DEV-3138].
- Export command for open source using console [DEV-3145].
- Block the entire screen by a non-closable modal window only when the trial ends [DEV-399].
- Add option to synchronize audio with paragraphs allowing playback of chunk position [DEV-2461].
- Support a custom column order with draggable columns [DEV-2984].
- Support notifications links in Label Stream and Review Stream [DEV-1752].
- Add links to annotations in notifications [DEV-2883].
- Enable manual mode for assigning Reviewers to tasks [DEV-3078].
- Introduce new attributes for the `<Audio/>` tag: `defaultZoom`, `defaultSpeed` and `defaultVolume` [DEV-388].
- Add simpler hotkeys to jump between frames in the Video Segmentation scenario [DEV-3260].
- Add video metric with intersection for interpolated frames [DEV-1842].
- New comment behavior for Submit/Update/Skip/Accept/Reject buttons [DEV-3283].
- Support Django GCS with signed URLs without service account token creator permission [DEV-3340].
- Add the video type support and video preview to the Data Manager [DEV-3373].
- Add a list of supported video formats [DEV-3371].
- Allow negative timeseries data and additional customization options to visualization [DEV-3535].
- Introduce new Video settings in the Labeling Interface to allow changing the hop size [DEV-1041].
- Add Multi-page document annotations template with <Repeater> example among the template gallery [DEV-3545].
- Inactive users now show `Never` in the **Last Activity** column of the organization table instead of the date they were invited [DEV-3177].
- Improve revoke invite UX so it's consistent when used from the selected user section and the revoke invite button in the dropdown in User list [DEV-3196].
- Annotator's Data Manager filters persist between page navigation [DEV-3572].
- Run `api/workspaces?user_email=xxx` API call to return the list of workspaces [DEV-3567].
- The region navigation now works in scrolling (list) mode [DEV-3543].

### Bug fixes
Label Studio 2.3.1 includes the following bug fixes:

- Fixed an issue where unfinished polygons should save as draft and remain in open state if left unclosed [DEV-2432].
- Retained history on initial load of annotation review stream [DEV-2437].
- Fixed workspace filter for project list API [DEV-2785].
- Displayed source filename for tasks from storage in a separate column [DEV-2687].
- Fixed "Tasks per page" field that should be in sync with the number of tasks displayed [DEV-2170].
- Fixed an issue where **Quick View** failed to open when the user attempted to copy-paste its URL to another tab [DEV-2526].
- Deselected image region Bbox on short click [DEV-2379].
- Fixed the behavior of the drop-down menu that wasn't grouping when the organization wasn't activated   [DEV-2639].
- Added a change in rotate anchor that was no longer out of the Bbox and currently close to all resize anchors [DEV-2671].
- Prevented users from being able to edit fields that are not meant to be editable [DEV-2365].
- Multiple rendered labels in regions [DEV-2763].
- Fixed an issue where the relationship delete button wasn't working as intended [DEV-2806].
- Ensured `review_settings` was included in the initial request [DEV-2575].
- New `DateTime` tag for date, date time, or year that can be conditionally rendered [DEV-117].
- Allowed annotators and reviewers to filter view of transcriptions by author name [DEV-2669].
- Added ability to delete points with an alt click. [DEV-2431].
- Allowed users to pin/unpin projects to more easily filter and find projects of interest. [DEV-2069]
- [internal] Ensure the Feature Flag for DEV-2575 is included for projects list handling changes in DEV-2629 to decouple operation. [DEV-2852]
- Fixed `PyJWT` vulnerability [DEV-2793].
- `get_local_path` doesn't work for local-files in ML backends and converters [DEV-2827].
- Hold to continuously draw image view shapes should work with DEV-1442 enabled [DEV-2655].
- Skipped tasks are placed in the beginning of the label stream, however they should go at the end [DEV-2880]
- Added agreement calculation for `Datetime` tag [DEV-2847].
- Speed up **Members** page in case of big annotations [DEV-2148].
- Resolved an error where the 3 point Bbox would remain usable after removing rectangles from the labeling configuration [DEV-2696].
- Fixed an issue where the imported annotation was marked as read-only, but allowed users to make changes anyway [DEV-2366].
- Fixed UX and behavior when expanding/collapsing the panels and unsnapping/snapping to the sides [DEV-2851].
- Displayed drop-down with model versions for each machine learning backend [DEV-1682].
- Updated Django to 3.2.14 [DEV-2936].
- Fixed broken default page number for non-admin accounts on Projects page [DEV-2335].
- User could not edit `VideoRectangle` when it was locked [DEV-2146].
- Fixed an issue when a user can resize a panel in such a way that it obscures all the underlying content. [DEV-2926].
- Fixed clashed text entries for multi-value TextArea [DEV-2930].
- Fixed an issue when selection is still active after hiding an Image region [DEV-2922].
- Fixed an issue when selection is broken after showing previously hidden selected region [DEV-2922].
- Added columns for comment management in the Data Manager: **Comment count**, **unresolved comment count**, **comment authors**, and **last comment date** [DEV-2672].
- Prevented polygon being duplicated when finishing drawing [DEV-2967].
- Implemented new columns for the commentary system: comment count, unresolved comment count, comment authors, last comment date [DEV-2885].
- Locked polygons don't show the editable points any longer [DEV-2977].
- Removed validation for new data fields in label config [DEV-2939].
- Fixed the issue when grouping by empty label caused the app to crash completely [DEV-2942].
- Fixed an issue when Audio regions were displaced due to zoom/viewport size [DEV-2934].
- Fixed an issue when panels can fall out of the viewport if the viewport's size changed [DEV-2943].
- Recalculated overlap when changing overlap to 1 and changing enforce overlap [DEV-2420].
- Fixed user's inability to hide regions within the NER scenario [DEV-2931].
- Added a unique constraint for workspace members [DEV-3052].
- Fixed UX issue with an almost invisible text area in a region list when the region is selected [DEV-2927].
- Fixed app crash with Author Filter for Paragraphs enabled [DEV-3033].
- Fixed an issue when the text captured by a region was not displayed in the **Details** panel [DEV-2958].
- Resolved an issue affecting the tooltip of the flyout menu tooltips on small screens [DEV-3049].
- Disabled the delete button when previewing the historic item [DEV-2971].
- Showed indeterminate loading when project duplication is in progress [DEV-2892].
- Unfinished polygon region was not auto-completed when the user moved it [DEV-2514].
- Annotation region locking should not persist [DEV-2949].
- Changed environment variable for enforcing local URL check for ML backend [DEV-3058].
- Can't upload data without annotation history [DEV-3104]
- Fixed an issue when the selected **Annotation History** item was not rendered on the canvas [DEV-2970].
- Increased external storage sync job timeout [DEV-2298].
- Label weight was not reset after Labels change [DEV-3090].
- Project list had project duplicates [DEV-3126].
- Fixed an issue where a missing empty body was generated for 204 responses [DEV-3014].
- Broken "All Projects" pagination [DEV-3125].
- Fixed an issue with paragraph regions that were not selectable within the new Outliner [DEV-3030].
- Fixed configuration validation for Repeater tag [DEV-1462].
- Implemented lazyload on image to improve loading performance [DEV-3077].
- Improved polygon point removal during drawing: you can use usual undo hotkeys (ctrl/cmd+z) to remove the point you just set or redo it if you want (ctrl/cmd+shift+z) [DEV-2576].
- Fixed an issue with displaying Annotation History in LSC [DEV-2964].
- **Details** panel was automatically updating on lock action [DEV-2978].
- Disabled error for label configuration validation with <!DOCTYPE> tag [DEV-3089].
- Showed list of new users created using API correctly [DEV-3131].
- Added the Talk to an expert modal [DEV-3129].
- Added a minor correction to invite/revoke button text [DEV-3189].
- Cleaned up logging, excluding potential security concerns related to sensitive data exposure [DEV-3164].
- Resolved an issue that added an entry to the annotation history when zoom was changed [DEV-3004].
- Project list card requests used wrong Feature Flags [DEV-3222].
- Fixed an issue when the text captured by a region was not displayed in the **Details** panel [DEV-3101].
- `settings.HOSTNAME` for password reset [DEV-3190].
- Corrected an error where clearing the email field in Ask an expert modal would still allow a successful commit [DEV-3157]
- Added validation to avoid users import local files using URL [DEV-3212]
- Invite modal when opened from ribbon refreshed the **Organization** page on for submit if opened on that page [DEV-3167].
- Fixed issue when selecting the region will cause region update and changes history to record new change. [DEV-3140].
- Added updated_by to dashboard API [DEV-3232]
- The Undo functionality for video labels was broken by the Show/Hide/Lock/Unlock actions [DEV-2968].
- Improved delete tasks action speed [DEV-2296].
- Fixed an issue when locking UI disappeared when "trial days" is negative [DEV-3275].
- Fixed an issue when the image shrinks in certain cases [DEV-3061].
- Logout menu displayed in smaller screens [DEV-3204].
- Turned off lambda prefix and tags for cloud instance [DEV-2761].
- Fixed a bug where the loader would appear when user list is empty [DEV-3290]
- Tasks were not updated after filter field changed in DM [DEV-3233]
- Fixed an issue when Sentry cannot properly capture Frontend exceptions [DEV-3251].
- Excluded Deactivated/Not Activated users from project dashboards and member assignments lists [DEV-3134].
- Checked user limit for invites [DEV-3194].
- Deleted tasks were not working with some ordering (e.g. by annotators) [DEV-3313].
- Prevented the annotating collapsed phrases in paragraphs [DEV-2918].
- Fixed tabs being randomly mixed after label stream [DEV-1947].
- helm: Fixed support for Google project ids with only digits in name [DEV-3332].
- Detached menu style update [DEV-3207].
- **Copy to clipboard** icon was replaced with **Copied to clipboard** icon (green check-mark in circle) when an user clicked on it [DEV-3255].
- Cannot change the user role for a user that had their invitation revoked [DEV-3333].
- Sort order of regions grouped by labels was now based on label order + collapsed state persists through page load [DEV-3055].
- Fixed tag template [DEV-3160].
- Exact matching for attached tags (choices, numbers) ignored the labels spans [DEV-3151].
- Fixed region grouping in Outliner [DEV-3056].
- Fixed gaps on image borders on different screen sizes which may lead to slight region subpixel shifts [DEV-3322].
- Show region index in Outliner to distinguish regions [DEV-3389].
- Temporarily disabled the full-screen mode for video [DEV-3402].
- Fixed Completed field in case maximum annotations change after overlap change [DEV-3387].
- Created the possibility to enable pagination in the repeater for performance improvement [DEV-3298].
- Added more error information when ML backend validation has failed [DEV-3351].
- Allowed frames scrubbing on the timeline [DEV-3404].
- Moved the video zoom button from the top to the controls section [DEV-3405].
- Allowed video playhead/seeker scrubbing [DEV-3403].
- Fixed an issue when `TextArea` placement in the config prevents video annotation [DEV-3429].
- When a page was selected from a region, the item per page was changed to 1 and the selected item was displayed [DEV-3428].
- `labels` to textarea result was not added[DEV-2208].
- Fixed syncing data with invalid annotations or predictions [DEV-3342].
- Fixed an issue when the user was unable to pan an image that was smaller than a viewport [DEV-3356].
- Resolved an issue affecting filters [DEV-3494].
- Switching to drawing tools during the process of drawing a new region was not supported [DEV-1943].
- Fixed initial audio region history state [DEV-2211].
- Fixed an error caused by expecting a field that doesn't always exist [DEV-3502]
- Fixed video regions w/o label [DEV-3510]
- Showed unsupported video format error message if not supported [DEV-3284].
- Data manager broke when the annotator was deactivated [DEV-3520],[DEV-3465].
- Resolved an obscure issue that can occur when changing `defaultZoom`, `defaultVolume` or `defaultSpeed` in Audio tag while working with Video Timeline Segmentation [DEV-3304].
- Fixed video configuration validation [DEV-1990].
- Resolved a pagination error on Data Manager [DEV-3508].
- Fixed an issue with shifting image regions at different window sizes. [DEV-3377].
- Fixed annotator's data manager filters to persist through page reload [DEV-3492].
- Added `CreateOnlyFieldsMixin` to `BaseUserSerializer` for emails to be write-able on creation [DEV-3430].
- Fixed selected attribute in view configuration for Taxonomy [DEV-3341].
- Fixed an issue affecting per region taxonomies where value would save on submit/update but wouldn't persist visually [DEV-3566].
- Fixed an issue when high resolution videos produced bounding boxes with corrupted coordinates due to the zoom lag [DEV-3551].
- Fixed selecting regions in outline and text when browsing history [DEV-3485].
- Export failed with review counters in filters [DEV-3586].
- Fixed an issue when the meta is not saved to the region [DEV-3565].
- Removed interpolation from the currently selected frame hides the label and the selection box [DEV-2049].
- Fixed the issue when the meta is not saved to the region [DEV-3590].
- Enabled alias for taxonomy choice [DEV-3469].
- Fixed URL serialization of numeric virtual tab filters. [DEV-3557].
- Fixed loading indicator resolving too early and showing no more annotations in label stream [DEV-3560].
- Reverted current `isReady` fix [DEV-3550].
- Denied removing users by API [DEV-3598].
- Added simple equality metric for video [DEV-2776].
- Fixed issue with <Repeater> scrolling and Taxonomy annotations display [DEV-3559].
- Prevented the tabs from being removed and clearing out the related popup [DEV-3329].
- Fixed CONLL export tokenization issue with splitting into individual tokens [DEV-1923].
- Implemented Proxy storage links through nginx for auth check [DEV-2915].
- Fixed review stats recalculation after metric change [DEV-3529].
- The Bbox coordinates were preserved for both ‘Object detection' template and 'Repeater on images with taxonomy [DEV-3607].
- Fixed project card to show correct counter for finished tasks [DEV-2455].
- Removed the blocking modal when the server was unresponsive [DEV-2534].
- Added per annotation choice distribution calculation [DEV-3303].
- Fixed for projects, displayed on user's **Organization** page, include other organizations [DEV-3465].
- Annotated audio regions spanned all channels [DEV-3564].
- Previously created user through common signup failed with the SAML SSO login process [DEV-1174].
- Fixed an issue with filtering over choices [DEV-3536].
- Added agreement calculation for OCR template with `Brushlabels`, `RectangleLabels` and `Polygonlabels` [DEV-2239].
- Fixed an agreement calculation for OCR with empty text values [DEV-2202].
- Added images for empty annotations in export files for `You only look once (YOLO)` and `Visual Object Classes (VOC)` [DEV-2792].
- SAML workspaces were reset on user login when `MANUAL_WORKSPACE_MANAGEMENT` was set to false [DEV-3328].
- Cancelled skipped annotation retained previous history [DEV-2506].
- Fixed review stream for assigned tasks [DEV-3374].
- Fixed large timeseries datasets displayed incorrect `y` values [DEV-3645].
- Fixed duplicating process to copy Google source/target storage [DEV-2988].
- Fixed source storage duplicating tasks when clicking the **Sync** button multiple times [DEV-1904].
- Vertical scrolling in **Review Stream** worked the same as in **Quick View** and **Label Stream** [DEV-3353].
- Unfinished polygons were saved automatically and the history undo/redo hotkeys worked correctly [DEV-3612].
- Stacktrace was no longer visible in the server error API responses [DEV-3473].
- Resolved an issue affecting canceled skips for annotations where an incorrect button will display after [DEV-2505].
- Fixed naive metric for the regions without labels and compound configs (like <Rectangle> + <Labels>)[DEV-3201].
- Fixed OCR template agreement calculation for missing labels [DEV-3652].
- Removed project number from `file_name` of image in COCO Export [DEV-3669].
- Fixed the issue when switching between history items doesn't display selected choices/taxonomy. [DEV-2301]
- Copied all project settings from template to new project [DEV-3596].
- Fixed an issue with broken <Repeater> pagination mode when "Select regions after creating" was opted[DEV-3651].
- Logins expired after 15 minutes of inactivity or 8 days after login, based on first come first served occurrence [DEV-3397],[DEV-3397].
- Fixed validation error for history [DEV-3200].
- Resolved an issue affecting the Eraser tool which made it unusable since it cleared selected regions on tool selection [DEV-3647].
- Manual updates to region coordinates in the region editor were applied correctly and did not block moving the region [DEV-3636].
- Fixed the empty `toName` in `Control` tag [DEV-1598].
- Fixed an issue with history steps in the scenario of auto-detection [DEV-1284].
- Navigation using task links was broken [DEV-3673].
- Fixed an issue with high memory consumption, memory leakage, and increased loading times [DEV-3617].
- Added edit/delete comment functionality [DEV-2993].
- Addressed the issue when the dynamic `Choices` was saved with the incorrect/empty value [DEV-3701].
- Updated swagger docs for `AllStorage` APIs [DEV-2914].
- Added example output for `HyperTextLabels` in the Label Studio documentation suite [DEV-3632].

>>>>>>> ef3b2fba

## Label Studio Enterprise 2.2

This section highlights the new features and enhancements in Label Studio Enterprise 2.2.

### New features and enhancements 
Label Studio Enterprise 2.2 introduces the following new features and enhancements.

- Label Studio Enterprise 2.2 introduces the System for Cross-domain Identity Management (SCIM) version 2.0 standard. System for Cross-domain Identity Management (SCIM) is a popular protocol to manage access for services and applications across an organization. Use the [SCIM guide](scim_setup.html) to set up SCIM integration to manage access to Label Studio Enterprise in your organization.


   <i>Check the following video tutorial about SCIM and Okta setup.</i>
   <iframe width="560" height="315" src="https://www.youtube.com/embed/MA3de3gu18A" title="YouTube video player" frameborder="0" allow="accelerometer; autoplay; clipboard-write; encrypted-media; gyroscope; picture-in-picture" allowfullscreen></iframe>

- Starting with this release, as an annotator you can create a rotated bounding box with the "three point click" or "two point click" feature to annotate images.  

    - First point click - Starting point of the location to draw the bounding box.
    - Second point click - Define the rotation and width of the bounding box.
    - Third point click - Draw the height of the bounding box.

    <br>
    <div style="margin:auto; text-align:center;"><img src="/images/two-point-click.png" style="opacity: 0.8"/></div>
    <i>Figure 1: Two point click rectangle.</i>

    
    <br>
    <div style="margin:auto; text-align:center;"><img src="/images/three-point-click.png" style="opacity: 0.8"/></div>
    <i>Figure 2: Three point click rectangle.</i>

    After you create the bounding box, you can do the following: 
    - Adjust it by moving the anchors or edges to the desired location on the canvas.
    - Determine that the orientation of the bounding box is effected.
    - See the orientation of the bounding box and determine the direction during the creation process.

- This release includes the `Last updated by` column in **Data Manager** with information of `updated_at` - `updated_by`, annotator/reviewer (the person who made the last modifications for any of the annotations in this task) at `updated_at` time.
    
    
    <br>
    <div style="margin:auto; text-align:center;"><img src="/images/last-updated-by-column.png" style="opacity: 0.8"/></div>
    <i>Figure 3: "Last updated by" column in Data Manager.</i>

- This release introduces the go-back functionality (`<` icon) that allows you to navigate back to the previous task through the review stream.

    <br>
    <div style="margin:auto; text-align:center;"><img src="/images/go-back-reviewstream.png" style="opacity: 0.8"/></div>
    <i>Figure 4: Go back to the previous task. </i>

- Starting with this release, you can create a **Lead Time** column in **Data Manager** with averaged lead time per task.

    <br>
    <div style="margin:auto; text-align:center;"><img src="/images/lead-time.png" style="opacity: 0.8"/></div>
    <i>Figure 5: Lead Time column in Data Manager. </i>


## Label Studio Enterprise 2.2.10 

This section highlights the bug fixes in Label Studio Enterprise 2.2.10.

### Bug fixes
Label Studio 2.2.10 includes the following bug fixes:

#### Backend 
- Per label score for `Choices` was calculated when `no Choice` was selected [DEV-2688].
- Fixed an error for actions with ordering by **joined** field [DEV-2658].
- Fixed auto-generated docs for `api/tasks` [DEV-2737].

#### Frontend
- Fixed an issue when the Safari browser stopped working [DEV-2777].
- Fixed scrollable area in **Review** mode [DEV-2348].


## Label Studio Enterprise 2.2.9

This section highlights the breaking changes, new features and enhancements, and bug fixes in Label Studio Enterprise 2.2.9. 

### Breaking changes
Label Studio Enterprise 2.2.9 includes the following breaking change:

- This release decommissions MinIO as a service [DEV-2600].

### New features and enhancements 
Label Studio Enterprise 2.2.9 introduces the following new features and enhancements.

#### Backend
- This release provides proxy support for content-range HTTP responses [DEV-2496].
- Add API for project duplication [DEV-2538].

#### Frontend
- This release introduces the ability to select model version on model cards from the machine learning page >> **Settings** [DEV-1868].
- Now, you can show the comments column in the Data Manager to reviewers [DEV-2598].
 
#### Templates
- This release introduces [Dynamic Labels templates](https://labelstud.io/templates/gallery_dynamic_labels.html#main). You can now show labels dynamically as a task input, either as a prediction from the model or from a database lookup. With a broader set of options, dynamic labeling saves time and increases the consistency of labeling the objects [DEV-2636]. 

### Bug fixes
Label Studio 2.2.9 includes the following bug fixes:

#### Backend
- Optimized dashboard-members API performance for reviews [DEV-1669].
- Enabled Query optimization for Uniform Sampling in the Labeling Stream [DEV-2184].
- Fixed runtime error when duration was not extracted on `ASR_MANIFEST` export [DEV-2095].
- Fixed permissions for a manager role [DEV-2650].
- Fixed `annotation_id` was provided as float value in CSV export [DEV-2139].
- Replaced `inner_id` index with multicolumn [DEV-2667].
- Recalculate stats when control weights were updated [DEV-2083].
- Fixed empty agreement for taxonomy with extra labels [DEV-2440].
- Fixed `is_labeled` calculation after task import [DEV-2389].

#### Frontend 

- Fixed the regions that disappeared from UI in **Annotation History** [DEV-2408]. 
- Improved the **Annotation History** name/timestamp spacing [DEV-23640].
- Fixed audio crashes in **View All** mode [DEV-2199].
- Pan does not finish the polygon [DEV-2068].
- Fixed nested choices for the indeterminate state [DEV-2244].
- Fixed an issue to get text after granularity was applied in **Annotation Result** [DEV-1592].
- Zoomed image region out of bounds [DEV-2394].
- Viewed all audio responsive [DEV-2203].
- Fixed an issue where all parts of audio in the **View All** mode were equally responsive to browser size changes [DEV-2577].
- Resynchronized annotations that failed to synchronize in **Target Storage** [DEV-1781].
- Supported lengthy unbroken taxonomy line breaks [DEV-1975] and [DEV-1843].
- Retained the size for key points [DEV-2577]. 
- Display the correct number of member icons on project cards [DEV-2334].
- Fixed rendering issue on video regions [DEV-2494].
- Fixed the loading issue for `Paragraph` data on **QuickView** [DEV-2465].
- Allowed edit action on Time Series results imported as read-only [DEV-2367].
- Fixed Annotation History when exiting **View All** [DEV-2302]. 
- Added X-axis zoom threshold [DEV-1714].
- Added guard with an error message for non-incremental, non-sequential datasets in Time Series [DEV-2510].
- Disabled the delete **all region** button when an annotation is read-only [DEV-2309].
- Fixed blind Server-side Request Forgery (SSRF) on add model and import [DEV-2235].
- Deselected the ImageView bounding box before creating another [DEV-1422]. 
- Fixed data in Search Engine Results Page (SERP) ranking in-app template [DEV-2604]. 
- Unfinished polygon zoom fix [DEV-2313]. 
- Fixed flickering issue when regions were created with the Bounding box [DEV-2592].
- Video regions were edited when Annotation History was selected [DEV-2303].
- Added background as a new parameter to text shortcuts [DEV-2423].
- Fixed the form layout and allowed the model version selector when the ML backend was edited [DEV-1682].
- Text and Header tags work with integers now [DEV-2459].
- Fixed synchronization speed between video and audio [DEV-2207].
- Fixed an issue with prop `whenChoiceValue` [DEV-1833].


## Label Studio Enterprise 2.2.8

This section highlights the breaking changes, new features and enhancements, and bug fixes in Label Studio Enterprise 2.2.8. 

### New features and enhancements
Label Studio Enterprise 2.2.8 introduces the following new features and enhancements.

- This release displays comments in **DM** to reviewers [DEV-2598].
- Support for [Redis Secure Sockets Layer (SSL)](security.html#Secure-access-to-Redis-storage) [DEV-1768].
- Add tags and prefixes to [AWS metric parameters](custom_metric.html#How-to-write-your-custom-agreement-metric) [DEV-1917].
- Change review API to take into account feedback loop [DEV-2198].
- Notification Center [DEV-1658]
- Add drafts in Annotation History [DEV-2290].
- Introduce new history types [DEV-2387]. 
- Support for System for Cross-domain Identity Management (SCIM 2.0) user and group provisioning [DEV-1823].
- Add the ability to pass a comment to APIs on skip [DEV-2458].

### Bugfixes
Label Studio 2.2.8 includes the following bug fixes:

- Per label score for Choices was calculated when no Choice was selected (hotfix-7) [DEV-2688].
- Fixed Rotating bounding box bugs (hotfix-4) [DEV-2647]
- Fixed permissions for manager role (hotfix-3) [DEV-2650]
- Fixed export to file using `SerializableGenerator` [DEV-2248].
- Fixed accepted state in review. [DEV-2256]
- Made Annotation History with linear Reject (Reject = Update + Reject) [DEV-2263].
- Fixed Annotation History icons [DEV-2264].
- Annotation history fixes [DEV-2265], [DEV-2268], [DEV-2271].
- Fixed an issue where the Annotation History was not loading because of string ID [DEV-2278].
- Fixed validation in Labeling Interface preview with Dynamic Labels [DEV-2249].
- Fixed history 404 on unskip in label stream [DEV-2262].
- Fixed **Annotation History** reset for predictions [DEV-2271].
- Fixed job cancellation for `_update_tasks_states` [DEV-2294].
- Fixed an issue to return `404` for `api/project/id/tasks` when the page was out of scope [DEV-2336]
- Interactive preannotations for **Paragraphs** [DEV-2253].
- Improved the speed to 180 secs for assigned tasks [DEV-2060].
- Disabled **Poly** and **Keypoints** for **Annotation History** [DEV-2283].
- Fixed tools multiplication issue [DEV-1690].
- Prevented the scroll-out **TopBar** option [DEV-2348].
- Fixed skip queue [DEV-2354].
- Allowed **Canvas** to fill all the space [DEV-930].
- Truncated long words in comments [DEV-2267].
- Added scroll to view when focus changes to `stickyList` in table component [DEV-1703].
- Used `contain` instead of `icontain` for **Annotation Result** field in the **Data manager** filters [DEV-2214].
- Fixed `is_labeled` for tasks with no assignments [DEV-1872].
- Added default settings [DEV-1577].
- Implemented `Go back to previously reviewed task` functionality for reviewing stream [DEV-1676].
- Refactored and optimized Redis Queues [DEV-2213].
- Fixed runtime error during import with no `total_annotations` and other [DEV-2374].
- Reviewed Next Task API performance optimizations [DEV-2350].
- Fixed the reset rejected status after the annotation update. [DEV-2216], [DEV-2321].
- Fixed skip **Annotation History** for the previous task in label stream [DEV-2407].
- Fixed Reviewed filter [DEV-1948].
- Fixed counters for skipped annotations [DEV-2406].
- Fixed an issue where tasks were flagged as REVIEWED by default [DEV-2438].
- Fixed an issue for skipped tasks to get the `Completed` status [DEV-2413].
- Fixed error when a user tried to delete all tasks [DEV-2456].
- Fixed filter by empty reviewers [DEV-2390].
- Fixed incorrect review card counters in the feedback loop for skipped annotations [DEV-2433].
- Moved from signal to model delete method [DEV-2410].
- Added new skip behavior for annotations that are requeued back to annotator [DEV-2617].
- Fixed **Annotation History** drafts [DEV-2290].
- Fixed regions for text span when it was out of bounding in the regions list and created horizontal scroll [DEV-2473].
- Fixed in **Manage Members** modal (on project **Members** tab, on workspace members, on **Members** settings) header with search overlaps by the main list [DEV-2473].
- Fixed `Textarea` for **Custom Function** on the **Quality** settings page [DEV-2473].
- Fixed `startOffset` for empty nodes [DEV-2480].
- Fixed the runtime error for users who deleted an annotation from **Quick View**,  switched to another task, and returned back to the same task [DEV-2306].
- Added command for all orgs and optimize `update_tasks_counters` [DEV-2492].
- After annotations from predictions `is_labeled` should be recalculated [DEV-2490].
- Fixed 404 on skip [DEV-2416].<|MERGE_RESOLUTION|>--- conflicted
+++ resolved
@@ -3,17 +3,16 @@
 short: Release notes
 type: guide
 tier: enterprise
-order: 999
+order: 850
 section: "Reference"
 meta_title: Release notes for Label Studio Enterprise
-meta_description: Discover what's new and improved, and review bug fixes, in the release notes and changelog for Label Studio Enterprise.g
+meta_description: Discover what's new and improved, and review bug fixes, in the release notes and changelog for Label Studio Enterprise.
 ---
 
 !!! info 
     The release notes for Label Studio Community Edition is available on the <a href="https://github.com/heartexlabs/label-studio/releases"> Label Studio GitHub repository</a>.
 
-<<<<<<< HEAD
-=======
+
 ## Label Studio Enterprise 2.3.1
 This section highlights the breaking changes, new features and enhancements, and bug fixes in Label Studio Enterprise 2.3.1.
 
@@ -266,7 +265,6 @@
 - Updated swagger docs for `AllStorage` APIs [DEV-2914].
 - Added example output for `HyperTextLabels` in the Label Studio documentation suite [DEV-3632].
 
->>>>>>> ef3b2fba
 
 ## Label Studio Enterprise 2.2
 
