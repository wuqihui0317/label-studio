---
title: Export annotations and data from Label Studio
short: Export annotations
type: guide
order: 415
meta_title: Export Annotations
meta_description: Label Studio documentation for exporting data labeling annotations in multiple formats that you can use in machine learning models and data science projects.
---

At any point in your labeling project, you can export the annotations from Label Studio. 

Label Studio stores your annotations in a raw JSON format in the SQLite database backend, PostgreSQL database backend, or whichever cloud or database storage you specify as target storage. Cloud storage buckets contain one file per labeled task named `task_id.json`. For more information about syncing target storage, see [Cloud storage setup](storage.html).

Image annotations exported in JSON format use percentages of overall image size, not pixels, to describe the size and location of the bounding boxes. For more information, see [how to convert the image annotation units](#Units-of-image-annotations).




## Export data from Label Studio

Export your completed annotations from Label Studio. 

!!! note
    Some export formats export only the annotations and not the data from the task. For more information, see the [export formats supported by Label Studio](#Export-formats-supported-by-Label-Studio).


### Export using the UI in Community edition of Label Studio

Use the following steps to export data and annotations from the Label Studio UI. 

1. For a project, click **Export**.
2. Select an available export format.
3. Click **Export** to export your data.

!!! note
    1. The export will always include the annotated tasks, regardless of filters set on the tab. 
    2. Cancelled annotated tasks will be included in the exported result too.
    3. If you want to apply tab filters to the export, try to use [export snapshots using the SDK](https://labelstud.io/sdk/project.html#label_studio_sdk.project.Project.export_snapshot_create) or [API](#Export-snapshots-using-the-API).
<<<<<<< HEAD
    4. If the export times out, see how to [export snapshots using the SDK](https://labelstud.io/sdk/project.html#label_studio_sdk.project.Project.export_snapshot_create) or [API](#Export-snapshots-using-the-API).
=======

### Export timeout in Community Edition

If the export times out, see how to [export snapshots using the SDK](https://labelstud.io/sdk/project.html#label_studio_sdk.project.Project.export_snapshot_create) or [API](#Export-snapshots-using-the-API). You can also use a [console command](#Export-using-console-command) to export your project. For more information, see the following section.

### Export using console command

Use the following command to export data and annotations.

```shell
label-studio export <project-id> <export-format> --path=<output-path>
```

To enable logs: 
```shell
DEBUG=1 LOG_LEVEL=DEBUG label-studio export <project-id> <export-format> --path=<output-path>
```

### Export all tasks including tasks without annotations

Label Studio open source exports tasks with annotations only by default. If you want to easily export all tasks including tasks without annotations, you can call  the [Easy Export API](https://api.labelstud.io/#operation/api_projects_export_read) with query param `download_all_tasks=true`. For example:
```
curl -X GET https://localhost:8080/api/projects/{id}/export?exportType=JSON&download_all_tasks=true
``` 

If your project is large, you can use a [snapshot export](https://api.labelstud.io/#operation/api_projects_exports_create) (or [snapshot SDK](https://labelstud.io/sdk/project.html#create-new-export-snapshot)) to avoid timeouts in most cases. Snapshots include all tasks without annotations by default.

>>>>>>> 97398eb5

### <i class='ent'></i> Export snapshots using the UI

<img src="/images/lse-export-snapshots-ui.png" alt="" class="gif-border" />
<br>

In Label Studio Enterprise, create a snapshot of your data and annotations. Create a snapshot to export exactly what you want from your data labeling project. This delayed export method makes it easier to export large labeling projects from the Label Studio UI.  


1. Within a project in the Label Studio UI, click **Export**.
2. Click **Create New Snapshot**.
3. **Apply filters from tab ...**: Select **Default** from the drop-down list. 
4. (Optional) **Snapshot Name**: Enter a snapshot name to make it easier to find in the future. By default, export snapshots are named `PROJECT-NAME-at-YEAR-MM-DD-HH-MM`, where the time is in UTC.
5. **Include in the Snapshot…**: Choose which type of data you want to include in the snapshot. Select **All tasks**, **Only annotated** tasks, or **Only reviewed** tasks. 
6. **Drafts**: Choose whether to export the complete draft annotations (**Complete drafts**) for tasks, or only the IDs (**Only IDs**) of draft annotations, to indicate that drafts exist. 
7. **Predictions**: Choose whether to export the complete predictions (**Complete predictions**) for tasks, or only the IDs (**Only IDs**) of predictions to indicate that the tasks had predictions.
8. **Annotations**: Enable the types of annotations that you want to export. You can specify **Annotations**, **Ground Truth** annotations, and **Skipped** annotations. By default, only annotations are exported.
9. (Optional) Enable the **Remove user details** option to remove the user's details. 
10. Click **Create a Snapshot** to start the export process.
11. You see the list of snapshots available to download, with details about what is included in the snapshot, when it was created, and who created it. 
12. Click **Download** and select the export format that you want to use. Now, the snapshot file downloads to your computer. 

### Export using the API

You can call the Label Studio API to export annotations. For a small labeling project, call the [export endpoint](/api#operation/api_projects_export_read) to export annotations.

### Export snapshots using the API 

For a large labeling project with hundreds of thousands of tasks, do the following:
1. Make a POST request to [create a new export file or snapshot](/api#operation/api_projects_exports_create). The response includes an `id` for the created file.
2. [Check the status of the export file created](/api#operation/api_projects_exports_read) using the `id` as the `export_pk`. 
3. Using the `id` from the created snapshot as the export primary key, or `export_pk`, make a GET request to [download the export file](/api#operation/api_projects_exports_download_read).


## Manually convert JSON annotations to another format


You can run the [Label Studio converter tool](https://github.com/heartexlabs/label-studio-converter) on a directory or file of completed JSON annotations using the command line or Python to convert the completed annotations from Label Studio JSON format into another format. 

!!! note 
    If you use versions of Label Studio earlier than 1.0.0, use the manual way to convert your Label Studio JSON format annotations into another labeling format. 

You can run the [Label Studio converter tool](https://github.com/heartexlabs/label-studio-converter) on a directory or file of completed JSON annotations using the command line or Python to convert the completed annotations from Label Studio JSON format into another format. 


## Export formats supported by Label Studio

Label Studio supports many common and standard formats for exporting completed labeling tasks. If you don't see a format that works for you, you can contribute one. For more information, see the [GitHub repository for the Label Studio Converter tool](https://github.com/heartexlabs/label-studio-converter).

### ASR_MANIFEST

Export audio transcription labels for automatic speech recognition as the JSON manifest format expected by [NVIDIA NeMo models](https://docs.nvidia.com/deeplearning/nemo/user-guide/docs/en/v0.11.0/collections/nemo_asr.html). Supports audio transcription labeling projects that use the `Audio` or `AudioPlus` tags with the `TextArea` tag.

```json
{“audio_filepath”: “/path/to/audio.wav”, “text”: “the transcription”, “offset”: 301.75, “duration”: 0.82, “utt”: “utterance_id”, “ctm_utt”: “en_4156”, “side”: “A”}
```

### Brush labels to NumPy and PNG

Export your brush mask labels as NumPy 2d arrays and PNG images. Each label outputs as one image. Supports brush labeling image projects that use the `BrushLabels` tag.

### COCO

A popular machine learning format used by the [COCO dataset](http://cocodataset.org/#home) for object detection and image segmentation tasks. Supports bounding box and polygon image labeling projects that use the `RectangleLabels` or `PolygonLabels` tags.

### CoNLL2003

A popular format used for the [CoNLL-2003 named entity recognition challenge](https://www.clips.uantwerpen.be/conll2003/ner/). Supports text labeling projects that use the `Text` and `Labels` tags.

### CSV

Results are stored as comma-separated values with the column names specified by the values of the `"from_name"` and `"to_name"` fields in the labeling configuration. Supports all project types.

### JSON

List of items in [raw JSON format](#Label-Studio-JSON-format-of-annotated-tasks) stored in one JSON file. Use this format to export both the data and the annotations for a dataset. Supports all project types.

### JSON_MIN

List of items where only `"from_name", "to_name"` values from the [raw JSON format](#Label-Studio-JSON-format-of-annotated-tasks) are exported. Use this format to export the annotations and the data for a dataset, and no Label-Studio-specific fields. Supports all project types.

For example: 
```json
{
  "image": "https://htx-misc.s3.amazonaws.com/opensource/label-studio/examples/images/nick-owuor-astro-nic-visuals-wDifg5xc9Z4-unsplash.jpg",
  "tag": [{
    "height": 10.458911419423693,
    "rectanglelabels": [
        "Moonwalker"
    ],
    "rotation": 0,
    "width": 12.4,
    "x": 50.8,
    "y": 5.869797225186766
  }]
}
```

### Pascal VOC XML

Popular XML-formatted task data is used for object detection and image segmentation tasks. Supports bounding box image labeling projects that use the `RectangleLabels` tag.

### spaCy 

Label Studio does not support exporting directly to spaCy binary format, but you can convert annotations exported from Label Studio to a format compatible with spaCy. You must have the spacy python package installed to perform this conversion. 

To transform Label Studio annotations into spaCy binary format, do the following:
1. Export your annotations to CONLL2003 format.
2. Open the downloaded file and update the first line of the exported file to add `O` on the first line:
```
-DOCSTART- -X- O O
```
3. From the command line, run spacy convert to convert the CoNLL-formatted annotations to spaCy binary format, replacing `/path/to/<filename>` with the path and file name of your annotations:

    spacy version 2:
    ```shell
    spacy convert /path/to/<filename>.conll -c ner
    ```
    spacy version 3:
    ```shell
    spacy convert /path/to/<filename>.conll -c conll . 
    ```

    For more information, see the spaCy documentation on [Converting existing corpora and annotations](https://spacy.io/usage/training#data-convert) on running spacy convert.

### TSV

Results are stored in a tab-separated tabular file with column names specified by `"from_name"` and `"to_name"` values in the labeling configuration. Supports all project types.

### YOLO

Export object detection annotations in the YOLOv3 and YOLOv4 format. Supports object detection labeling projects that use the `RectangleLabels` tag. 


## Label Studio JSON format of annotated tasks 

When you annotate data, Label Studio stores the output in JSON format. The raw JSON structure of each completed task uses the following example: 

```json
{
    "id": 1,

    "data": {
        "image": "https://example.com/opensource/label-studio/examples/images/nick-owuor-astro-nic-visuals-wDifg5xc9Z4-unsplash.jpg"
    },
    "created_at":"2021-03-09T21:52:49.513742Z",
    "updated_at":"2021-03-09T22:16:08.746926Z",
    "project":83,
    "annotations": [
        {
            "id": "1001",
            "result": [
                {
                    "from_name": "tag",
                    "id": "Dx_aB91ISN",
                    "source": "$image",
                    "to_name": "img",
                    "type": "rectanglelabels",
                    "value": {
                        "height": 10.458911419423693,
                        "rectanglelabels": [
                            "Moonwalker"
                        ],
                        "rotation": 0,
                        "width": 12.4,
                        "x": 50.8,
                        "y": 5.869797225186766
                    }
                }
            ],
            "was_cancelled":false,
            "ground_truth":false,
            "created_at":"2021-03-09T22:16:08.728353Z",
            "updated_at":"2021-03-09T22:16:08.728378Z",
            "lead_time":4.288,
            "result_count":0,
            "task":1,
            "completed_by":10
        }
    ],

    "predictions": [
        {
            "created_ago": "3 hours",
            "model_version": "model 1",
            "result": [
                {
                    "from_name": "tag",
                    "id": "t5sp3TyXPo",
                    "source": "$image",
                    "to_name": "img",
                    "type": "rectanglelabels",
                    "value": {
                        "height": 11.612284069097889,
                        "rectanglelabels": [
                            "Moonwalker"
                        ],
                        "rotation": 0,
                        "width": 39.6,
                        "x": 13.2,
                        "y": 34.702495201535505
                    }
                }
            ]
        },
        {
            "created_ago": "4 hours",
            "model_version": "model 2",
            "result": [
                {
                    "from_name": "tag",
                    "id": "t5sp3TyXPo",
                    "source": "$image",
                    "to_name": "img",
                    "type": "rectanglelabels",
                    "value": {
                        "height": 33.61228406909789,
                        "rectanglelabels": [
                            "Moonwalker"
                        ],
                        "rotation": 0,
                        "width": 39.6,
                        "x": 13.2,
                        "y": 54.702495201535505
                    }
                }
            ]
        }
    ]
}
```

### Relevant JSON property descriptions

Review the full list of JSON properties in the [API documentation](api.html).

<i> Table 1: JSON properties in the API documentation.</i>

| JSON property name | Description |
| --- | --- | 
| id | Identifier for the labeling task from the dataset. |
| data | Data copied from the input data task format. See the documentation for [Task Format](tasks.html#Basic-Label-Studio-JSON-format). |
| project | Identifier for a specific project in Label Studio. |
| annotations | Array containing the labeling results for the task. |
| annotations.id | Identifier for the completed task. |
| annotations.lead_time | Time in seconds to label the task. |
| annotations.result | Array containing the results of the labeling or annotation task. |
| result.id | Identifier for the specific annotation result for this task.|
| result.from_name | Name of the tag used to label the region. See [control tags](/tags). |
| result.to_name | Name of the object tag that provided the region to be labeled. See [object tags](/tags). |
| result.type | Type of tag used to annotate the task. |
| result.value | Tag-specific value that includes details of the result of labeling the task. The value structure depends on the tag for the label. For more information, see [Explore each tag](/tags). |
| annotations.completed_by | User ID of the user that created the annotation. Matches the list order of users on the People page on the Label Studio UI. |
| annotations.was_cancelled | Boolean. Details about whether or not the annotation was skipped, or cancelled. | 
| annotations.reviews | <i class='ent'></i> Array containing the details of reviews for this annotation.  |
| reviews.id | Enterprise only. ID of the specific annotation review. |
| reviews.created_by |  <i class='ent'></i> Dictionary containing user ID, email, first name and last name of the user performing the review. |
| reviews.accepted |  <i class='ent'></i> Boolean. Whether the reviewer accepted the annotation as part of their review. |  
| drafts | Array of draft annotations. Follows similar format as the annotations array. Included only for tasks exported as a snapshot [from the UI](#Export-snapshots-using-the-UI) or [using the API](#Export-snapshots-using-the-API).
| predictions | Array of machine learning predictions. Follows the same format as the annotations array, with one additional parameter. |
| predictions.score | The overall score of the result, based on the probabilistic output, confidence level, or other. | 

<!-- md image_units.md -->


<!-- md annotation_ids.md -->

## Access task data (images, audio, texts) outside of Label Studio for ML backends

Machine Learning backend uses data from tasks for predictions, and you need to download them on Machine Learning backend side. Label Studio provides tools for downloading of these resources, and they are located in label-studio-tools Python package. If you are using official Label Studio Machine Learning backend, label-studio-tools package is installed automatically with other requirements.

### Accessing task data from Label Studio instance

There are several ways of storing tasks resources (images, audio, texts, etc) in Label Studio:
- Cloud storages 
- External web links 
- Uploaded files
- Local files directory

Label Studio stores uploaded files in Project level structure. Each project has it's own folder for files.

You can use `label_studio_tools.core.utils.io.get_local_path` to get task data - it will transform path or URL from task data to local path.
In case of local path it will return full local path and download resource in case of using `download_resources` parameter.

Provide `Hostname` and `access_token` for accessing external resource.

### Accessing task data outside of Label Studio instance

You can use `label_studio_tools.core.utils.io.get_local_path` method to get data from outside machine for external links and cloud storages. 

!!! attention "important"
    Don't forget to provide credentials.

You can get data with `label_studio_tools.core.utils.io.get_local_path` in case if you mount same disk to your machine. If you mount same disk to external box 

Another way of accessing data is to use link from task and ACCESS_TOKEN ([see documentation for authentication](api.html#Authenticate-to-the-API)). Concatenate Label Studio hostname and link from task data. Then add access token to your request:

```json
curl -X GET http://localhost:8080/api/projects/ -H 'Authorization: Token {YOUR_TOKEN}'
```

### Frequently asked questions 

#### Question #1: I have made a request and received the following API responses: 
- No data was provided.
- 404 or 403 error code was returned. 

**Answer:**
First check the network access to your Label Studio instance when you send API requests. You can execute test curl request with sample data. 

#### Question #2: I tried to access files and received a `FileNotFound` error.

**Answer:**
1. Check that you have mounted the same disk as your Label Studio instance. Then check your files' existence in Label Studio instance first. 

2. Check `LOCAL_FILES_DOCUMENT_ROOT` environment variable in your Label Studio instance and add it to your accessing data script.<|MERGE_RESOLUTION|>--- conflicted
+++ resolved
@@ -36,9 +36,7 @@
     1. The export will always include the annotated tasks, regardless of filters set on the tab. 
     2. Cancelled annotated tasks will be included in the exported result too.
     3. If you want to apply tab filters to the export, try to use [export snapshots using the SDK](https://labelstud.io/sdk/project.html#label_studio_sdk.project.Project.export_snapshot_create) or [API](#Export-snapshots-using-the-API).
-<<<<<<< HEAD
     4. If the export times out, see how to [export snapshots using the SDK](https://labelstud.io/sdk/project.html#label_studio_sdk.project.Project.export_snapshot_create) or [API](#Export-snapshots-using-the-API).
-=======
 
 ### Export timeout in Community Edition
 
@@ -66,7 +64,6 @@
 
 If your project is large, you can use a [snapshot export](https://api.labelstud.io/#operation/api_projects_exports_create) (or [snapshot SDK](https://labelstud.io/sdk/project.html#create-new-export-snapshot)) to avoid timeouts in most cases. Snapshots include all tasks without annotations by default.
 
->>>>>>> 97398eb5
 
 ### <i class='ent'></i> Export snapshots using the UI
 
