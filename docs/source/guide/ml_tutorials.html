---
<<<<<<< HEAD
title: ML Examples and Tutorials
type: guide
tier: all
order: 260
order_enterprise: 260
section: "Automate Labeling"
meta_title: Machine Learning Example Tutorials
meta_description: Tutorial documentation for setting up a machine learning model with predictions using PyTorch, GPT2, Sci-kit learn, and other popular frameworks.
layout: templates
cards:
- title: Create a simple ML backend
  categories:
  - image classification
  - starter
  image: "/images/thumbnails/create-simple-ml-backend.png" 
  url: "/tutorials/dummy_model.html"

- title: Text classification with Scikit-Learn
  categories:
  - text classification
  image: "/images/thumbnails/scikit-learn.png"
  url: "/tutorials/sklearn-text-classifier.html"

- title: OpenMMLab Image object detector
  categories:
  - object detection
  - image
  image: "/images/thumbnails/openmmlab.png"
  url: "/tutorials/object-detector.html"

- title: Transfer learning for images with PyTorch
  categories:
  - image classification
  image: "/images/thumbnails/pytorch.png"
  url: "/tutorials/pytorch-image-transfer-learning.html"

- title: Chatbot response generation with HuggingFace's GPT2 model
  categories:
  - Text generation
  image: "/images/thumbnails/huggingface.png"
  url: "/tutorials/gpt.html"

- title: Automatic Speech Recognition with Nvidia's NeMo
  categories:
  - Audio ASR
  image: "/images/thumbnails/nvidia.png"
  url: "/tutorials/nemo_asr.html"
=======
cards:
- categories:
  - Natural Language Processing
  - Named Entity Recognition
  - SpaCy
  image: /tutorials/spacy.png
  meta_description: Tutorial on how to use Label Studio and spaCy for faster NER and
    POS labeling
  meta_title: Use spaCy models with Label Studio
  order: 70
  tier: all
  title: spaCy models for NER
  type: blog
  url: /tutorials/spacy.html
- categories:
  - Natural Language Processing
  - Text Classification
  - Scikit-learn
  image: /tutorials/scikit-learn.png
  meta_description: Tutorial on how to use an example ML backend for Label Studio
    with Scikit-learn logistic regression
  meta_title: Sklearn Text Classifier model for Label Studio
  order: 50
  tier: all
  title: Sklearn Text Classifier model
  type: blog
  url: /tutorials/sklearn_text_classifier.html
- categories:
  - Generative AI
  - Large Language Model
  - OpenAI
  - Azure
  - ChatGPT
  image: /tutorials/llm-interactive.png
  meta_description: Label Studio tutorial for interactive LLM labeling with OpenAI
    or Azure API
  meta_title: Interactive LLM labeling with OpenAI or Azure API
  order: 5
  tier: all
  title: Interactive LLM labeling with GPT
  type: blog
  url: /tutorials/llm_interactive.html
- categories:
  - Computer Vision
  - Object Detection
  - Image Annotation
  - OpenMMLab
  - MMDetection
  image: /tutorials/openmmlab.png
  meta_description: This is a tutorial on how to use the example MMDetection model
    backend with Label Studio for image segmentation tasks.
  meta_title: Object detection in images with Label Studio and MMDetection
  order: 65
  tier: all
  title: Object detection with bounding boxes using MMDetection
  type: blog
  url: /tutorials/mmdetection-3.html
- categories:
  - Computer Vision
  - Optical Character Recognition
  - Tesseract
  image: /tutorials/tesseract.png
  meta_description: Tutorial for how to use Label Studio and Tesseract to assist with
    your OCR projects
  meta_title: Interactive bounding boxes OCR in Label Studio with a Tesseract backend
  order: 55
  tier: all
  title: Interactive bounding boxes OCR with Tesseract
  type: blog
  url: /tutorials/tesseract.html
- categories:
  - Natural Language Processing
  - Named Entity Recognition
  - Flair
  image: /tutorials/flair.png
  meta_description: Tutorial on how to use Label Studio and Flair for faster NER labeling
  meta_title: Use Flair with Label Studio
  order: 75
  tier: all
  title: NER labeling with Flair
  type: blog
  url: /tutorials/flair.html
- categories:
  - Computer Vision
  - Image Annotation
  - Object Detection
  - Zero-shot Image Segmentation
  - Grounding DINO
  - Segment Anything Model
  image: /tutorials/grounding-dino.png
  meta_description: Label Studio tutorial for using Grounding DINO for zero-shot object
    detection in images
  meta_title: Image segmentation in Label Studio using a Grounding DINO backend
  order: 15
  tier: all
  title: Zero-shot object detection and image segmentation with Grounding DINO
  type: blog
  url: /tutorials/grounding_dino.html
- categories:
  - Natural Language Processing
  - Named Entity Recognition
  - Interactive matching
  image: /tutorials/interactive-substring-matching.png
  meta_description: Use the interactive substring matching model for labeling NER
    tasks in Label Studio
  meta_title: Interactive substring matching for NER tasks
  order: 30
  tier: all
  title: Interactive substring matching for NER tasks
  type: blog
  url: /tutorials/interactive_substring_matching.html
- categories:
  - Natural Language Processing
  - Named Entity Recognition
  - Hugging Face
  image: /tutorials/hf-ner.png
  meta_description: This tutorial explains how to run a Hugging Face NER backend in
    Label Studio.
  meta_title: Label Studio tutorial to run Hugging Face NER backend
  order: 25
  tier: all
  title: Hugging Face NER
  type: blog
  url: /tutorials/huggingface_ner.html
- categories:
  - Computer Vision
  - Object Detection
  - Image Annotation
  - Segment Anything Model
  - Facebook
  - ONNX
  image: /tutorials/segment-anything.png
  meta_description: Label Studio tutorial for labeling images with MobileSAM or ONNX
    SAM.
  meta_title: Interactive annotation in Label Studio with Segment Anything Model (SAM)
  order: 10
  tier: all
  title: Interactive annotation with Segment Anything Model
  type: blog
  url: /tutorials/segment_anything_model.html
- categories:
  - Natural Language Processing
  - Text Classification
  - BERT
  - Hugging Face
  image: /tutorials/bert.png
  meta_description: Tutorial on how to use BERT-based text classification with your
    Label Studio project
  meta_title: BERT-based text classification
  order: 35
  tier: all
  title: Classify text with a BERT model
  type: blog
  url: /tutorials/bert_classifier.html
- categories:
  - Audio/Speech Processing
  - Automatic Speech Recognition
  - NeMo
  - NVidia
  image: /tutorials/nvidia.png
  meta_description: Tutorial on how to use set up Nvidia NeMo to use for ASR tasks
    in Label Studio
  meta_title: Automatic Speech Recognition with NeMo
  order: 60
  tier: all
  title: Automatic Speech Recognition with NVidia NeMo
  type: blog
  url: /tutorials/nemo_asr.html
- categories:
  - Computer Vision
  - Optical Character Recognition
  - EasyOCR
  image: /tutorials/easyocr.png
  meta_description: The EasyOCR model connection integrates the capabilities of EasyOCR
    with Label Studio to assist in machine learning labeling tasks involving Optical
    Character Recognition (OCR).
  meta_title: EasyOCR model connection for transcribing text in images
  order: 40
  tier: all
  title: Transcribe text from images with EasyOCR
  type: blog
  url: /tutorials/easyocr.html
- categories:
  - Generative AI
  - Large Language Model
  - Text Generation
  - Hugging Face
  image: /tutorials/hf-llm.png
  meta_description: This tutorial explains how to run Hugging Face Large Language
    model backend in Label Studio. Hugging Face Large Language Model Backend is a
    machine learning backend designed to work with Label Studio, providing a custom
    model for text generation.
  meta_title: Label Studio tutorial to run Hugging Face Large Language Model backend
  order: 20
  tier: all
  title: Hugging Face Large Language Model (LLM)
  type: blog
  url: /tutorials/huggingface_llm.html
- categories:
  - Generative AI
  - Retrieval Augmented Generation
  - Google
  - OpenAI
  - Langchain
  image: /tutorials/langchain.png
  meta_description: Use Langchain, OpenAI, and Google to generate responses based
    on Google search results.
  meta_title: RAG with a Langchain search agent
  order: 45
  tier: all
  title: RAG with a Langchain search agent
  type: blog
  url: /tutorials/langchain_search_agent.html
layout: templates
meta_description: Tutorial documentation for setting up a machine learning model with
  predictions using PyTorch, GPT2, Sci-kit learn, and other popular frameworks.
meta_title: Machine Learning Example Tutorials
order: 365
order_enterprise: 320
section: Machine learning
tier: all
title: ML Examples and Tutorials
type: guide
>>>>>>> 3c1d4d92
---<|MERGE_RESOLUTION|>--- conflicted
+++ resolved
@@ -1,53 +1,4 @@
 ---
-<<<<<<< HEAD
-title: ML Examples and Tutorials
-type: guide
-tier: all
-order: 260
-order_enterprise: 260
-section: "Automate Labeling"
-meta_title: Machine Learning Example Tutorials
-meta_description: Tutorial documentation for setting up a machine learning model with predictions using PyTorch, GPT2, Sci-kit learn, and other popular frameworks.
-layout: templates
-cards:
-- title: Create a simple ML backend
-  categories:
-  - image classification
-  - starter
-  image: "/images/thumbnails/create-simple-ml-backend.png" 
-  url: "/tutorials/dummy_model.html"
-
-- title: Text classification with Scikit-Learn
-  categories:
-  - text classification
-  image: "/images/thumbnails/scikit-learn.png"
-  url: "/tutorials/sklearn-text-classifier.html"
-
-- title: OpenMMLab Image object detector
-  categories:
-  - object detection
-  - image
-  image: "/images/thumbnails/openmmlab.png"
-  url: "/tutorials/object-detector.html"
-
-- title: Transfer learning for images with PyTorch
-  categories:
-  - image classification
-  image: "/images/thumbnails/pytorch.png"
-  url: "/tutorials/pytorch-image-transfer-learning.html"
-
-- title: Chatbot response generation with HuggingFace's GPT2 model
-  categories:
-  - Text generation
-  image: "/images/thumbnails/huggingface.png"
-  url: "/tutorials/gpt.html"
-
-- title: Automatic Speech Recognition with Nvidia's NeMo
-  categories:
-  - Audio ASR
-  image: "/images/thumbnails/nvidia.png"
-  url: "/tutorials/nemo_asr.html"
-=======
 cards:
 - categories:
   - Natural Language Processing
@@ -271,5 +222,4 @@
 tier: all
 title: ML Examples and Tutorials
 type: guide
->>>>>>> 3c1d4d92
 ---