--- conflicted
+++ resolved
@@ -28,7 +28,6 @@
 
 * **SSO/SAML and SCIM Integration**: For enterprises using Single Sign-On (SSO) or System for Cross-domain Identity Management (SCIM), Label Studio Enterprise allows mapping groups to roles at both the organization and project levels. For more information, see [SSO and SAML setup](auth_setup) and [SCIM2 setup](scim_setup). 
 
-<<<<<<< HEAD
 <i> Table 1: Roles in Label Studio Enterprise</i>
 
 | Role          | Description                                                                                                                                                                                  |
@@ -321,7 +320,4 @@
 
 Once deleted, any completed work or changes that the user made will appear as belonging to a "Deleted User."
 
-If you want to add the user again at a later date, you will need to re-invite them to the organization. 
-=======
-* **Customization and Programmability**: You can programmatically assign roles to users and manage user accounts through API endpoints, allowing for automation and integration with external systems. For more information, see our [API reference](/api/#tag/Users). 
->>>>>>> 3388ce62
+If you want to add the user again at a later date, you will need to re-invite them to the organization. 