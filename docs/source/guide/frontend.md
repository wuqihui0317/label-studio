--- conflicted
+++ resolved
@@ -264,11 +264,7 @@
 
 Under `dist/` folder locate the `lsf/` folder and replace its contents with your custom LSF build.
 
-<<<<<<< HEAD
 !!! info
-=======
-!!! note 
->>>>>>> 4bcd0ae5
     Inside every folder under `dist/` you will find a `version.json` file. Do not modify or remove it. Its presence is required for the Label Studio to operate.
 
 1. **Do not forget** to remove the old build from LSB:
