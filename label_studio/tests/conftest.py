"""This file and its contents are licensed under the Apache License 2.0. Please see the included NOTICE for copyright information and LICENSE for a copy of the license.
"""
import logging
import os
import re
import shutil
import tempfile
from copy import deepcopy
from datetime import datetime, timedelta
<<<<<<< HEAD
from freezegun import freeze_time
from nplusone.core.profiler import Profiler

=======
from pathlib import Path
from types import SimpleNamespace
from unittest.mock import MagicMock
>>>>>>> 9baf144b

import boto3
import mock
import pytest
import requests_mock
import ujson as json
from botocore.exceptions import ClientError
from django.conf import settings
from freezegun import freeze_time
from moto import mock_s3
from organizations.models import Organization
from projects.models import Project
from tasks.models import Task
from users.models import User

from label_studio.core.utils.params import get_env

# if we haven't this package, pytest.ini::env doesn't work
try:
    import pytest_env.plugin  # noqa: F401
except ImportError:
    print('\n\n !!! Please, pip install pytest-env \n\n')
    exit(-100)

from .utils import (
    azure_client_mock,
    create_business,
    gcs_client_mock,
    import_from_url_mock,
    make_project,
    ml_backend_mock,
    redis_client_mock,
    register_ml_backend_mock,
    signin,
)

boto3.set_stream_logger('botocore.credentials', logging.DEBUG)


@pytest.fixture(autouse=False)
def enable_csrf():
    settings.USE_ENFORCE_CSRF_CHECKS = True


@pytest.fixture(autouse=False)
def label_stream_history_limit():
    settings.LABEL_STREAM_HISTORY_LIMIT = 1


@pytest.fixture(autouse=True)
def disable_sentry():
    settings.SENTRY_RATE = 0
    settings.SENTRY_DSN = None


@pytest.fixture()
def debug_modal_exceptions_false(settings):
    settings.DEBUG_MODAL_EXCEPTIONS = False


@pytest.fixture(scope="function")
def enable_sentry():
    settings.SENTRY_RATE = 0
    # it's disabled key, but this is correct
    settings.SENTRY_DSN = 'https://44f7a50de5ab425ca6bc406ef69b2122@o227124.ingest.sentry.io/5820521'


@pytest.fixture(scope='function')
def aws_credentials():
    """Mocked AWS Credentials for moto."""
    os.environ['AWS_ACCESS_KEY_ID'] = 'testing'
    os.environ['AWS_SECRET_ACCESS_KEY'] = 'testing'
    os.environ['AWS_SECURITY_TOKEN'] = 'testing'
    os.environ['AWS_SESSION_TOKEN'] = 'testing'


@pytest.fixture(autouse=True)
def azure_credentials():
    """Mocked Azure credentials"""
    os.environ['AZURE_BLOB_ACCOUNT_NAME'] = 'testing'
    os.environ['AZURE_BLOB_ACCOUNT_KEY'] = 'testing'


@pytest.fixture(scope='function')
def s3(aws_credentials):
    with mock_s3():
        yield boto3.client('s3', region_name='us-east-1')


@pytest.fixture(autouse=True)
def s3_with_images(s3):
    """
    Bucket structure:
    s3://pytest-s3-images/image1.jpg
    s3://pytest-s3-images/subdir/image1.jpg
    s3://pytest-s3-images/subdir/image2.jpg
    """
    bucket_name = 'pytest-s3-images'
    s3.create_bucket(Bucket=bucket_name)
    s3.put_object(Bucket=bucket_name, Key='image1.jpg', Body='123')
    s3.put_object(Bucket=bucket_name, Key='subdir/image1.jpg', Body='456')
    s3.put_object(Bucket=bucket_name, Key='subdir/image2.jpg', Body='789')
    s3.put_object(Bucket=bucket_name, Key='subdir/another/image2.jpg', Body='0ab')
    yield s3


def s3_remove_bucket():
    """
    Remove pytest-s3-images
    """
    bucket_name = 'pytest-s3-images'
    _s3 = boto3.client('s3', region_name='us-east-1')
    _s3.delete_object(Bucket=bucket_name, Key='image1.jpg')
    _s3.delete_object(Bucket=bucket_name, Key='subdir/image1.jpg')
    _s3.delete_object(Bucket=bucket_name, Key='subdir/image2.jpg')
    _s3.delete_object(Bucket=bucket_name, Key='subdir/another/image2.jpg')
    _s3.delete_bucket(Bucket=bucket_name)
    return ""


@pytest.fixture(autouse=True)
def s3_with_jsons(s3):
    bucket_name = 'pytest-s3-jsons'
    s3.create_bucket(Bucket=bucket_name)
    s3.put_object(Bucket=bucket_name, Key='test.json', Body=json.dumps({'image_url': 'http://ggg.com/image.jpg'}))
    yield s3


@pytest.fixture(autouse=True)
def s3_with_hypertext_s3_links(s3):
    bucket_name = 'pytest-s3-jsons-hypertext'
    s3.create_bucket(Bucket=bucket_name)
    s3.put_object(Bucket=bucket_name, Key='test.json', Body=json.dumps({
        'text': "<a href=\"s3://hypertext-bucket/file with /spaces and' / ' / quotes.jpg\"/>"
    }))
    yield s3

@pytest.fixture(autouse=True)
def s3_with_partially_encoded_s3_links(s3):
    bucket_name = 'pytest-s3-json-partially-encoded'
    s3.create_bucket(Bucket=bucket_name)
    s3.put_object(Bucket=bucket_name, Key='test.json', Body=json.dumps({
        'text': "<a href=\"s3://hypertext-bucket/file with /spaces and' / ' / %2Bquotes%3D.jpg\"/>"
    }))
    yield s3

@pytest.fixture(autouse=True)
def s3_with_unexisted_links(s3):
    bucket_name = 'pytest-s3-jsons-unexisted_links'
    s3.create_bucket(Bucket=bucket_name)
    s3.put_object(Bucket=bucket_name, Key='some-existed-image.jpg', Body='qwerty')
    yield s3


@pytest.fixture(autouse=True)
def s3_export_bucket(s3):
    bucket_name = 'pytest-export-s3-bucket'
    s3.create_bucket(Bucket=bucket_name)
    yield s3


@pytest.fixture(autouse=True)
def s3_export_bucket_sse(s3):
    bucket_name = 'pytest-export-s3-bucket-with-sse'
    s3.create_bucket(Bucket=bucket_name)

    # Set the bucket policy
    policy = {
        "Version": "2012-10-17",
        "Statement": [
            {
                "Effect": "Deny",
                "Principal": "*",
                "Action": "s3:PutObject",
                "Resource": [
                    f"arn:aws:s3:::{bucket_name}",
                    f"arn:aws:s3:::{bucket_name}/*"
                ],
                "Condition": {
                    "StringNotEquals": {
                        "s3:x-amz-server-side-encryption": "AES256"
                    }
                }
            },
            {
                "Effect": "Deny",
                "Principal": "*",
                "Action": "s3:PutObject",
                "Resource": [
                    f"arn:aws:s3:::{bucket_name}",
                    f"arn:aws:s3:::{bucket_name}/*"
                ],
                "Condition": {
                    "Null": {
                        "s3:x-amz-server-side-encryption": "true"
                    }
                }
            },
            {
                "Effect": "Deny",
                "Principal": "*",
                "Action": "s3:*",
                "Resource": [
                    f"arn:aws:s3:::{bucket_name}",
                    f"arn:aws:s3:::{bucket_name}/*"
                ],
                "Condition": {
                    "Bool": {
                        "aws:SecureTransport": "false"
                    }
                }
            }
        ]
    }

    s3.put_bucket_policy(Bucket=bucket_name, Policy=json.dumps(policy))

    yield s3


@pytest.fixture(autouse=True)
def s3_export_bucket_kms(s3):
    bucket_name = 'pytest-export-s3-bucket-with-kms'
    s3.create_bucket(Bucket=bucket_name)

    # Set the bucket policy
    policy = {
        "Version": "2012-10-17",
        "Statement": [
            {
                "Effect": "Deny",
                "Principal": "*",
                "Action": "s3:PutObject",
                "Resource": [
                    f"arn:aws:s3:::{bucket_name}",
                    f"arn:aws:s3:::{bucket_name}/*"
                ],
                "Condition": {
                    "StringNotEquals": {
                        "s3:x-amz-server-side-encryption": "aws:kms"
                    }
                }
            },
            {
                "Effect": "Deny",
                "Principal": "*",
                "Action": "s3:PutObject",
                "Resource": [
                    f"arn:aws:s3:::{bucket_name}",
                    f"arn:aws:s3:::{bucket_name}/*"
                ],
                "Condition": {
                    "Null": {
                        "s3:x-amz-server-side-encryption": "true"
                    }
                }
            },
            {
                "Effect": "Deny",
                "Principal": "*",
                "Action": "s3:*",
                "Resource": [
                    f"arn:aws:s3:::{bucket_name}",
                    f"arn:aws:s3:::{bucket_name}/*"
                ],
                "Condition": {
                    "Bool": {
                        "aws:SecureTransport": "false"
                    }
                }
            }
        ]
    }

    s3.put_bucket_policy(Bucket=bucket_name, Policy=json.dumps(policy))

    yield s3


def mock_put_aes(*args, **kwargs):
    if 'ServerSideEncryption' not in kwargs or kwargs['ServerSideEncryption'] != 'AES256':
        raise ClientError(
            error_response={
                'Error': {
                    'Code': 'AccessDenied',
                    'Message': 'Access Denied'
                }
            },
            operation_name='PutObject'
        )


@pytest.fixture()
def mock_s3_resource_aes(mocker):
    mock_object = MagicMock()
    mock_object.put = mock_put_aes

    mock_object_constructor = MagicMock()
    mock_object_constructor.return_value = mock_object

    mock_s3_resource = MagicMock()
    mock_s3_resource.Object = mock_object_constructor

    # Patch boto3.Session.resource to return the mock s3 resource
    mocker.patch('boto3.Session.resource', return_value=mock_s3_resource)


def mock_put_kms(*args, **kwargs):
    if 'ServerSideEncryption' not in kwargs or kwargs[
        'ServerSideEncryption'] != 'aws:kms' or 'SSEKMSKeyId' not in kwargs:
        raise ClientError(
            error_response={
                'Error': {
                    'Code': 'AccessDenied',
                    'Message': 'Access Denied'
                }
            },
            operation_name='PutObject'
        )


@pytest.fixture()
def mock_s3_resource_kms(mocker):
    mock_object = MagicMock()
    mock_object.put = mock_put_kms

    mock_object_constructor = MagicMock()
    mock_object_constructor.return_value = mock_object

    mock_s3_resource = MagicMock()
    mock_s3_resource.Object = mock_object_constructor

    # Patch boto3.Session.resource to return the mock s3 resource
    mocker.patch('boto3.Session.resource', return_value=mock_s3_resource)


@pytest.fixture(autouse=True)
def gcs_client():
    with gcs_client_mock():
        yield


@pytest.fixture(autouse=True)
def azure_client():
    with azure_client_mock():
        yield


@pytest.fixture(autouse=True)
def redis_client():
    with redis_client_mock():
        yield


@pytest.fixture(autouse=True)
def ml_backend():
    with ml_backend_mock() as m:
        yield m


@pytest.fixture(name='import_from_url')
def import_from_url():
    with import_from_url_mock() as m:
        yield m


@pytest.fixture(autouse=True)
def ml_backend_1(ml_backend):
    register_ml_backend_mock(ml_backend, url='https://test.heartex.mlbackend.com:9090', setup_model_version='Fri Feb 19 17:10:44 2021')
    register_ml_backend_mock(ml_backend, url='https://test.heartex.mlbackend.com:9091', health_connect_timeout=True)
    register_ml_backend_mock(ml_backend, url='http://localhost:8999', predictions={'results': []})
    yield ml_backend


def pytest_configure():
    for q in settings.RQ_QUEUES.values():
        q['ASYNC'] = False


class URLS:
    """ This class keeps urls with api
    """
    def __init__(self):
        self.project_create = '/api/projects/'
        self.task_bulk = None

    def set_project(self, pk):
        self.task_bulk = f'/api/projects/{pk}/tasks/bulk/'
        self.plots = f'/projects/{pk}/plots'


def project_ranker():
    label = '''<View>
         <HyperText name="hypertext_markup" value="$markup"></HyperText>
         <List name="ranker" value="$replies" elementValue="$text" elementTag="Text"
               ranked="true" sortedHighlightColor="#fcfff5"></List>
        </View>'''
    return {'label_config': label, 'title': 'test'}


def project_dialog():
    """ Simple project with dialog configs

    :return: config of project with task
    """
    label = '''<View>
      <TextEditor>
        <Text name="dialog" value="$dialog"></Text>
        <Header name="header" value="Your answer is:"></Header>
        <TextArea name="answer"></TextArea>
      </TextEditor>
    </View>'''

    return {'label_config': label, 'title': 'test'}


def project_choices():
    label = """<View>
    <Choices name="animals" toName="xxx" choice="single-radio">
      <Choice value="Cat"></Choice>
      <Choice value="Dog"></Choice>
      <Choice value="Opossum"></Choice>
      <Choice value="Mouse"></Choice>
      <Choice value="Human"/>
    </Choices>

    <Choices name="things" toName="xxx" choice="single-radio">
      <Choice value="Chair"></Choice>
      <Choice value="Car"></Choice>
      <Choice value="Lamp"></Choice>
      <Choice value="Guitar"></Choice>
      <Choice value="None"/>
    </Choices>

    <Image name="xxx" value="$image"></Image>
    </View>"""
    return {'label_config': label, 'title': 'test'}


def setup_project(client, project_template, do_auth=True):
    """ Create new test@gmail.com user, login via client, create test project.
    Project configs are thrown over params and automatically grabs from functions names started with 'project_'

    :param client: fixture with http client (from pytest-django package) and simulation of http server
    :param project_template: dict with project config
    :param do_auth: make authorization for creating user
    """
    client = deepcopy(client)
    email = "test@gmail.com"
    password = "test"
    urls = URLS()
    project_config = project_template()

    # we work in empty database, so let's create business user and login
    user = User.objects.create(email=email)
    user.set_password(password)  # set password without hash

    create_business(user)
    org = Organization.create_organization(created_by=user, title=user.first_name)
    user.active_organization = org
    user.save()

    if do_auth:

        assert signin(client, email, password).status_code == 302
        # create project
        with requests_mock.Mocker() as m:
            m.register_uri('POST', re.compile(r'ml\.heartex\.net/\d+/validate'), text=json.dumps({'status': 'ok'}))
            m.register_uri('GET', re.compile(r'ml\.heartex\.net/\d+/health'), text=json.dumps({'status': 'UP'}))
            r = client.post(urls.project_create, data=project_config)
            print('Project create with status code:', r.status_code)
            assert r.status_code == 201, 'Create project result should be redirect to the next page'

        # get project id and prepare url
        project = Project.objects.filter(title=project_config['title']).first()
        urls.set_project(project.pk)
        print('Project id:', project.id)

        client.project = project

    client.user = user
    client.urls = urls
    client.project_config = project_config
    client.org = org
    return client


@pytest.fixture
def setup_project_dialog(client):
    return setup_project(client, project_dialog)


@pytest.fixture
def setup_project_for_token(client):
    return setup_project(client, project_dialog, do_auth=False)


@pytest.fixture
def setup_project_ranker(client):
    return setup_project(client, project_ranker)


@pytest.fixture
def setup_project_choices(client):
    return setup_project(client, project_choices)


@pytest.fixture
def business_client(client):
    # we work in empty database, so let's create business user and login
    client = deepcopy(client)
    email = 'business@pytest.net'
    password = 'pytest'
    user = User.objects.create(email=email)
    user.set_password(password)  # set password without hash
    business = create_business(user)

    user.save()
    org = Organization.create_organization(created_by=user, title=user.first_name)
    client.business = business if business else SimpleNamespace(admin=user)
    client.team = None if business else SimpleNamespace(id=1)
    client.admin = user
    client.annotator = user
    client.user = user
    client.organization = org

    if signin(client, email, password).status_code != 302:
        print(f'User {user} failed to login!')
    return client


@pytest.fixture
def annotator_client(client):
    # we work in empty database, so let's create business user and login
    client = deepcopy(client)
    email = 'annotator@pytest.net'
    password = 'pytest'
    user = User.objects.create(email=email)
    user.set_password(password)  # set password without hash
    user.save()
    create_business(user)
    Organization.create_organization(created_by=user, title=user.first_name)
    if signin(client, email, password).status_code != 302:
        print(f'User {user} failed to login!')
    client.user = user
    client.annotator = user
    return client


@pytest.fixture
def annotator2_client(client):
    # we work in empty database, so let's create business user and login
    client = deepcopy(client)
    email = 'annotator2@pytest.net'
    password = 'pytest'
    user = User.objects.create(email=email)
    user.set_password(password)  # set password without hash
    user.save()
    create_business(user)
    Organization.create_organization(created_by=user, title=user.first_name)
    if signin(client, email, password).status_code != 302:
        print(f'User {user} failed to login!')
    client.user = user
    client.annotator = user
    return client


@pytest.fixture(params=['business', 'annotator'])
def any_client(request, business_client, annotator_client):
    if request.param == 'business':
        return business_client
    elif request.param == 'annotator':
        return annotator_client


@pytest.fixture
def configured_project(business_client, annotator_client):
    _project_for_text_choices_onto_A_B_classes = dict(
        title='Test',
        label_config='''
            <View>
              <Text name="meta_info" value="$meta_info"></Text>
              <Text name="text" value="$text"></Text>
              <Choices name="text_class" toName="text" choice="single">
                <Choice value="class_A"></Choice>
                <Choice value="class_B"></Choice>
              </Choices>
            </View>'''
    )
    _2_tasks_with_textA_and_textB = [
        {'meta_info': 'meta info A', 'text': 'text A'},
        {'meta_info': 'meta info B', 'text': 'text B'}
    ]

    # get user to be owner
    users = User.objects.filter(email='business@pytest.net')  # TODO: @nik: how to get proper email for business here?
    project = make_project(_project_for_text_choices_onto_A_B_classes, users[0])

    assert project.ml_backends.first().url == 'http://localhost:8999'

    Task.objects.bulk_create([Task(data=task, project=project) for task in _2_tasks_with_textA_and_textB])
    return project


@pytest.fixture(name="django_live_url")
def get_server_url(live_server):
    yield live_server.url


@pytest.fixture(name="async_import_off", autouse=True)
def async_import_off():
    from core.feature_flags import flag_set
    def fake_flag_set(*args, **kwargs):
        if args[0] == 'fflag_feat_all_lsdv_4915_async_task_import_13042023_short':
            return False
        return flag_set(*args, **kwargs)
    with mock.patch('data_import.api.flag_set', wraps=fake_flag_set):
        yield


@pytest.fixture(name="fflag_fix_all_lsdv_4711_cors_errors_accessing_task_data_short_on")
def fflag_fix_all_lsdv_4711_cors_errors_accessing_task_data_short_on():
    from core.feature_flags import flag_set
    def fake_flag_set(*args, **kwargs):
        if args[0] == 'fflag_fix_all_lsdv_4711_cors_errors_accessing_task_data_short':
            return True
        return flag_set(*args, **kwargs)
    with mock.patch('tasks.models.flag_set', wraps=fake_flag_set):
        yield


@pytest.fixture(name="fflag_fix_all_lsdv_4711_cors_errors_accessing_task_data_short_off")
def fflag_fix_all_lsdv_4711_cors_errors_accessing_task_data_short_off():
    from core.feature_flags import flag_set
    def fake_flag_set(*args, **kwargs):
        if args[0] == 'fflag_fix_all_lsdv_4711_cors_errors_accessing_task_data_short':
            return False
        return flag_set(*args, **kwargs)
    with mock.patch('tasks.models.flag_set', wraps=fake_flag_set):
        yield

@pytest.fixture(name="fflag_feat_back_lsdv_3958_server_side_encryption_for_target_storage_short_on")
def fflag_feat_back_lsdv_3958_server_side_encryption_for_target_storage_short_on():
    from core.feature_flags import flag_set

    def fake_flag_set(*args, **kwargs):
        if args[0] == 'fflag_feat_back_lsdv_3958_server_side_encryption_for_target_storage_short':
            return True
        return flag_set(*args, **kwargs)
    with mock.patch('io_storages.s3.models.flag_set', wraps=fake_flag_set):
        yield


@pytest.fixture(name="fflag_fix_all_lsdv_4813_async_export_conversion_22032023_short_on")
def fflag_fix_all_lsdv_4813_async_export_conversion_22032023_short_on():
    from core.feature_flags import flag_set
    def fake_flag_set(*args, **kwargs):
        if args[0] == 'fflag_fix_all_lsdv_4813_async_export_conversion_22032023_short':
            return True
        return flag_set(*args, **kwargs)
    with mock.patch('data_export.api.flag_set', wraps=fake_flag_set):
        yield


@pytest.fixture(name="ff_back_dev_4664_remove_storage_file_on_export_delete_29032023_short_on")
def ff_back_dev_4664_remove_storage_file_on_export_delete_29032023_short_on():
    from core.feature_flags import flag_set
    def fake_flag_set(*args, **kwargs):
        if args[0] == 'ff_back_dev_4664_remove_storage_file_on_export_delete_29032023_short':
            return True
        return flag_set(*args, **kwargs)
    with mock.patch('data_export.api.flag_set', wraps=fake_flag_set):
        yield


@pytest.fixture(name="local_files_storage")
def local_files_storage(settings):
    settings.LOCAL_FILES_SERVING_ENABLED = True
    tempdir = Path(tempfile.gettempdir()) / Path('files')
    subdir = tempdir / Path('subdir')
    os.makedirs(str(subdir), exist_ok=True)
    test_image = Path(*'tests/test_suites/samples/test_image.png'.split('/'))
    shutil.copyfile(str(test_image), str(tempdir / Path('test_image1.png')))
    shutil.copyfile(str(test_image), str(subdir / Path('test_image2.png')))


@pytest.fixture(name="local_files_document_root_tempdir")
def local_files_document_root_tempdir(settings):
    tempdir = Path(tempfile.gettempdir())
    settings.LOCAL_FILES_DOCUMENT_ROOT = tempdir.root


@pytest.fixture(name="local_files_document_root_subdir")
def local_files_document_root_subdir(settings):
    tempdir = Path(tempfile.gettempdir()) / Path('files')
    settings.LOCAL_FILES_DOCUMENT_ROOT = str(tempdir)


@pytest.fixture(name="testing_session_timeouts")
def set_testing_session_timeouts(settings):
    settings.MAX_SESSION_AGE = int(get_env('MAX_SESSION_AGE', timedelta(seconds=6).total_seconds()))
    settings.MAX_TIME_BETWEEN_ACTIVITY = int(get_env('MAX_TIME_BETWEEN_ACTIVITY', timedelta(seconds=2).total_seconds()))

@pytest.fixture
def mock_ml_auto_update(name="mock_ml_auto_update"):
    url = 'http://localhost:9090'
    with requests_mock.Mocker(real_http=True) as m:
        m.register_uri('POST', f'{url}/setup', [
            {'json': {'model_version': 'version1', 'status': 'ok'}, 'status_code': 200},
            {'json': {'model_version': 'version1', 'status': 'ok'}, 'status_code': 200},
            {'json': {'model_version': 'version1', 'status': 'ok'}, 'status_code': 200},
            {'json': {'model_version': 'version2', 'status': 'ok'}, 'status_code': 200},
            {'json': {'model_version': 'version3', 'status': 'ok'}, 'status_code': 200},


        ])
        m.get(f'{url}/health', text=json.dumps({'status': 'UP'}))
        yield m

@pytest.fixture(name="mock_ml_backend_auto_update_disabled")
def mock_ml_backend_auto_update_disabled():
    with ml_backend_mock(setup_model_version='version1') as m:
        m.register_uri('GET', 'http://localhost:9090/setup', [
            {'json': {'model_version': '', 'status': 'ok'}, 'status_code': 200},
            {'json': {'model_version': '2', 'status': 'ok'}, 'status_code': 200},

        ])
        yield m


freezer = None
now = None


@pytest.fixture(name="freeze_clock")
def freeze_clock():
    global freezer
    global now

    now = datetime.now()
    freezer = freeze_time(now)
    freezer.start()

    yield

    # teardown steps after yield

    freezer.stop()
    freezer = None
    now = None


def tick_clock(_, seconds: int = 1) -> None:
    global freezer
    global now
    freezer.stop()
    now += timedelta(seconds=seconds)
    freezer = freeze_time(now)
    freezer.start()


@pytest.fixture(autouse=True)
def _raise_nplusone(request):
    """ Automatically enable the NPlusOne Profiler for tests that are not marked with 'skip_nplusone' """
    if request.node.get_closest_marker("skip_nplusone"):
        yield
    else:
        with Profiler():
            yield<|MERGE_RESOLUTION|>--- conflicted
+++ resolved
@@ -7,15 +7,10 @@
 import tempfile
 from copy import deepcopy
 from datetime import datetime, timedelta
-<<<<<<< HEAD
-from freezegun import freeze_time
-from nplusone.core.profiler import Profiler
-
-=======
 from pathlib import Path
 from types import SimpleNamespace
 from unittest.mock import MagicMock
->>>>>>> 9baf144b
+from nplusone.core.profiler import Profiler
 
 import boto3
 import mock
