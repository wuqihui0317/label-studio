--- conflicted
+++ resolved
@@ -1,13 +1,6 @@
 {
-<<<<<<< HEAD
-  "message": "fix: DEV-3644: Ensure draft is saved correctly and remains editable (#1011)\n\n* fix: DEV-3644: Ensure draft is saved intact prior to history item navigation\r\n\r\n* await the isDraftSaving flag before proceeding with the annotation history switch\r\n\r\nCo-authored-by: Julio Sgarbi <julio.sgarbi@hotmail.com>",
-  "commit": "5c0e2b120233ed4a2fc1c5033891b7da0b778817",
-  "branch": "master",
-  "date": "2023-01-03T19:11:22Z"
-=======
   "message": "docs: DEV-4153: Small docs fixes ",
   "commit": "fdbd3da2f602147001175f74b0103567a3067f50",
   "branch": "master",
   "date": "2023/01/06 17:45:52"
->>>>>>> a533dd14
 }