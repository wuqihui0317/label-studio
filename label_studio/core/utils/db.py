<<<<<<< HEAD
=======
from typing import Optional, TypeVar
>>>>>>> 0702b8b4
import logging
from typing import TYPE_CHECKING, Optional, TypeVar

from django.db import models
from django.db.models import Model, QuerySet, Subquery


logger = logging.getLogger(__name__)


class SQCount(Subquery):
    template = "(SELECT count(*) FROM (%(subquery)s) _count)"
    output_field = models.IntegerField()


ModelType = TypeVar('ModelType', bound=Model)

def fast_first(queryset: QuerySet[ModelType]) -> Optional[ModelType]:
    """Replacement for queryset.first() when you don't need ordering,
    queryset.first() works slowly in some cases
    """

    if result := queryset[:1]:
        return result[0]
    return None<|MERGE_RESOLUTION|>--- conflicted
+++ resolved
@@ -1,9 +1,5 @@
-<<<<<<< HEAD
-=======
 from typing import Optional, TypeVar
->>>>>>> 0702b8b4
 import logging
-from typing import TYPE_CHECKING, Optional, TypeVar
 
 from django.db import models
 from django.db.models import Model, QuerySet, Subquery
