import os

import environ
from rest_framework.exceptions import ValidationError

<<<<<<< HEAD
env = environ.Env()
data_dir = os.environ.get('LABEL_STUDIO_DATA_DIR', os.path.join(os.path.dirname(__file__), '..', '..', '..', 'data'))
env_file = os.path.join(data_dir, '.env')
environ.Env.read_env(env_file)
=======
>>>>>>> d23e0c1b

def cast_bool_from_str(value):
    if isinstance(value, str):
        if value.lower() in ['true', 'yes', 'on', '1']:
            value = True
        elif value.lower() in ['false', 'no', 'not', 'off', '0']:
            value = False
        else:
            raise ValueError(f'Incorrect bool value "{value}". '
                             f'It should be one of [1, 0, true, false, yes, no]')
    return value


def bool_from_request(params, key, default):
    """ Get boolean value from request GET, POST, etc

    :param params: dict POST, GET, etc
    :param key: key to find
    :param default: default value
    :return: boolean
    """
    value = params.get(key, default)

    try:
        if isinstance(value, str):
            value = cast_bool_from_str(value)
        return bool(int(value))
    except Exception as e:
        raise ValidationError({key: str(e)})


def int_from_request(params, key, default):
    """ Get integer from request GET, POST, etc

    :param params: dict POST, GET, etc
    :param key: key to find
    :param default: default value
    :return: int
    """
    value = params.get(key, default)

    # str
    if isinstance(value, str):
        try:
            return int(value)
        except ValueError:
            raise ValidationError({key: f'Incorrect value in key "{key}" = "{value}". It should be digit string.'})
        except Exception as e:
            raise ValidationError({key: str(e)})
    # int
    elif isinstance(value, int):
        return value
    # other
    else:
        raise ValidationError({key: f'Incorrect value type in key "{key}" = "{value}". '
                                    f'It should be digit string or integer.'})


def float_from_request(params, key, default):
    """ Get float from request GET, POST, etc

    :param params: dict POST, GET, etc
    :param key: key to find
    :param default: default value
    :return: float
    """
    value = params.get(key, default)

    # str
    if isinstance(value, str):
        try:
            return float(value)
        except ValueError:
            raise ValidationError({key: f'Incorrect value in key "{key}" = "{value}". It should be digit string.'})
    # float
    elif isinstance(value, float) or isinstance(value, int):
        return float(value)
    # other
    else:
        raise ValidationError({key: f'Incorrect value type in key "{key}" = "{value}". '
                                    f'It should be digit string or float.'})


def list_of_strings_from_request(params, key, default):
    """ Get list of strings from request GET, POST, etc

    :param params: dict POST, GET, etc
    :param key: key to find
    :param default: default value
    :return: float
    """
    value = params.get(key, default)
    if value is None:
        return
    splitters = (',', ';', '|')
    # str
    if isinstance(value, str):
        for splitter in splitters:
            if splitter in value:
                return value.split(splitter)
        return [value]
    else:
        raise ValidationError({key: f'Incorrect value type in key "{key}" = "{value}". '
                                    f'It should be digit string or float.'})


def get_env(name, default=None, is_bool=False):
    for env_key in ['LABEL_STUDIO_' + name, 'HEARTEX_' + name, name]:
        value = os.environ.get(env_key)
        if value is not None:
            if is_bool:
                return bool_from_request(os.environ, env_key, default)
            else:
                return value
    return default


def get_bool_env(key, default):
    return get_env(key, default, is_bool=True)


def get_env_list_int(key, default=None):
    """
    "1,2,3" in env variable => [1, 2, 3] in python
    """
    value = get_env(key)
    if not value:
        if default is None:
            return []
        return default
    return [int(el) for el in value.split(',')]


def get_all_env_with_prefix(prefix=None, is_bool=True, default_value=None):
    out = {}
    for key in os.environ.keys():
        if not key.startswith(prefix):
            continue
        if is_bool:
            out[key] = bool_from_request(os.environ, key, default_value)
        else:
            out[key] = os.environ[key]
    return out<|MERGE_RESOLUTION|>--- conflicted
+++ resolved
@@ -1,15 +1,6 @@
 import os
 
-import environ
 from rest_framework.exceptions import ValidationError
-
-<<<<<<< HEAD
-env = environ.Env()
-data_dir = os.environ.get('LABEL_STUDIO_DATA_DIR', os.path.join(os.path.dirname(__file__), '..', '..', '..', 'data'))
-env_file = os.path.join(data_dir, '.env')
-environ.Env.read_env(env_file)
-=======
->>>>>>> d23e0c1b
 
 def cast_bool_from_str(value):
     if isinstance(value, str):
