--- conflicted
+++ resolved
@@ -1,6 +1,2 @@
 # Package version
-<<<<<<< HEAD
-__version__ = '0.8.0'
-=======
-__version__ = '0.7.5rc5'
->>>>>>> 9f42e44d
+__version__ = '0.8.1'